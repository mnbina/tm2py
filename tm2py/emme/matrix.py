"""Module for Emme-related matrix management.

Contains the MatrixCache class for write through matrix data management of Emme
matrices (in Emmebank) to avoid repeated read-from-disk of skim matrices
during post-assignment processing and export to OMX.

Contains the OMXManager which is a thin wrapper on the openmatrix (OMX)
library for transfer between Emme (emmebank) <-> OMX files. Integrates with
the MatrixCache to support easy write from Emmebank without re-reading data
from disk.
"""

from typing import Dict, List, Union

<<<<<<< HEAD
from numpy import array as NumpyArray, resize, exp
=======
>>>>>>> 844573b2
import openmatrix as _omx
from numpy import array as NumpyArray
from numpy import resize

from tm2py.emme.manager import EmmeMatrix, EmmeScenario


class MatrixCache:
    """Write through cache of Emme matrix data via Numpy arrays."""

    def __init__(self, scenario: EmmeScenario):
        """Contructor for MatrixCache class.

        Args:
            scenario (EmmeScenario): EmmeScenario reference scenario for the active Emmebank
                and matrix zone system
        """
        self._scenario = scenario
        self._emmebank = scenario.emmebank
        # mapping from matrix object to last read/write timestamp for cache invalidation
        self._timestamps = {}
        # cache of Emme matrix data, key: matrix object, value: numpy array of data
        self._data = {}

    def get_data(self, matrix: Union[str, EmmeMatrix]) -> NumpyArray:
        """Get Emme matrix data as numpy array.

        Args:
            matrix: Emme matrix object or unique name / ID for Emme matrix in Emmebank

        Returns:
            The Numpy array of values for this matrix / matrix ID.
        """
        if isinstance(matrix, str):
            matrix = self._emmebank.matrix(matrix)
        timestamp = matrix.timestamp
        prev_timestamp = self._timestamps.get(matrix)
        if prev_timestamp is None or (timestamp != prev_timestamp):
            self._timestamps[matrix] = matrix.timestamp
            self._data[matrix] = matrix.get_numpy_data(self._scenario.id)
        return self._data[matrix]

    def set_data(self, matrix: Union[str, EmmeMatrix], data: NumpyArray):
        """Set numpy array to Emme matrix (write through cache).

        Args:
            matrix: Emme matrix object or unique name / ID for Emme matrix in Emmebank
            data: Numpy array, must match the scenario zone system
        """
        if isinstance(matrix, str):
            matrix = self._emmebank.matrix(matrix)
        matrix.set_numpy_data(data, self._scenario.id)
        self._timestamps[matrix] = matrix.timestamp
        self._data[matrix] = data

    def clear(self):
        """Clear the cache."""
        self._timestamps = {}
        self._data = {}


# disable too-many-instance-attributes recommendation
# pylint: disable=R0902
class OMXManager:
    """Wrapper for the OMX interface to write from Emme matrices and numpy arrays.

    Write from Emmebank or Matrix Cache to OMX file, or read from OMX to Numpy.
    Supports "with" statement.
    """

    def __init__(
        self,
        file_path: str,
        mode: str = "r",
        scenario: EmmeScenario = None,
        omx_key: str = "NAME",
        matrix_cache: MatrixCache = None,
        mask_max_value: float = None,
    ):  # pylint: disable=R0913
        """The OMXManager constructor.

        Args:
            file_path (str): path of OMX file
            mode (str, optional): "r", "w" or "a". Defaults to "r".
            scenario (EmmeScenario, optional): _description_. Defaults to None.
            omx_key (str, optional): "ID_NAME", "NAME", "ID", format for generating
            OMX key from Emme matrix data. Defaults to "NAME".
            matrix_cache (MatrixCache, optional): Matrix Cache to support write data
            from cache (instead of always reading from Emmmebank). Defaults to None.
            mask_max_value (float, optional): max value above which to write
            zero instead ("big to zero" behavior). Defaults to None.
        """
        self._file_path = file_path
        self._mode = mode
        self._scenario = scenario
        self._omx_key = omx_key
        self._mask_max_value = mask_max_value
        self._omx_file = None
        self._emme_matrix_cache = matrix_cache
        self._read_cache = {}

    def _generate_name(self, matrix: EmmeMatrix) -> str:
        if self._omx_key == "ID_NAME":
            return f"{matrix.id}_{matrix.name}"
        if self._omx_key == "NAME":
            return matrix.name
        if self._omx_key == "ID":
            return matrix.id
        raise Exception(f"invalid omx_key: {self._omx_key}")

    def open(self):
        """Open the OMX file."""
        self._omx_file = _omx.open_file(self._file_path, self._mode)

    def close(self):
        """Close the OMX file."""
        if self._omx_file is not None:
            self._omx_file.close()
        self._omx_file = None
        self._read_cache = {}

    def __enter__(self):
        """Allows for context-based usage using 'with' statement."""
        self.open()
        if self._mode in ["a", "w"] and self._scenario is not None:
            try:
                self._omx_file.create_mapping(
                    "zone_number", self._scenario.zone_numbers
                )
            except LookupError:
                pass
        return self

    def __exit__(self, exc_type, exc_val, exc_tb):
        """Allows for context-based usage using 'with' statement."""
        self.close()

    def write_matrices(self, matrices: List[Union[EmmeMatrix, str]]):
        """Write the list of emme matrices to OMX file.

        Args:
            matrices: list of Emme matrix objects or names / IDs
                of matrices in Emmebank, or dictionary of
                name: Emme matrix object/ Emme matrix ID
        """
        if isinstance(matrices, dict):
            for key, matrix in matrices.items():
                self.write_matrix(matrix, key)
        else:
            for matrix in matrices:
                self.write_matrix(matrix)

    def write_matrix(self, matrix: Union[str, EmmeMatrix], name=None):
        """Write Emme matrix (as name or ID or Emme matrix object).

        Args:
            matrix: Emme matrix object or name / ID of matrix in Emmebank
            name: optional name to use for OMX key, if not specified the
                omx_key format will be used to generate a name from the
                Emme matrix data
        """
        if self._mode not in ["a", "w"]:
            raise Exception(f"{self._file_path}: open in read-only mode")
        if isinstance(matrix, str):
            matrix = self._scenario.emmebank.matrix(matrix)
        if name is None:
            name = self._generate_name(matrix)
        if self._emme_matrix_cache:
            numpy_array = self._emme_matrix_cache.get_data(matrix)
        else:
            numpy_array = matrix.get_numpy_data(self._scenario.id)
        if matrix.type == "DESTINATION":
            n_zones = len(numpy_array)
            numpy_array = resize(numpy_array, (1, n_zones))
        elif matrix.type == "ORIGIN":
            n_zones = len(numpy_array)
            numpy_array = resize(numpy_array, (n_zones, 1))
        attrs = {"description": matrix.description}
        self.write_array(numpy_array, name, attrs)

    def write_clipped_array(
        self,
        numpy_array: NumpyArray,
        name: str,
        a_min: float,
        a_max: float = None,
        attrs: Dict[str, str] = None,
    ):  # pylint: disable=R0913
        """Write array with min and max values capped.

        Args:
            numpy_array: Numpy array
            name: name to use for the OMX key
            a_min: minimum value to clip array data
            a_max: optional maximum value to clip array data
            attrs: additional attribute key value pairs to write to OMX file
        """
        if a_max is not None:
            numpy_array = numpy_array.clip(a_min, a_max)
        else:
            numpy_array = numpy_array.clip(a_min)
        self.write_array(numpy_array, name, attrs)

    def write_array(
        self, numpy_array: NumpyArray, name: str, attrs: Dict[str, str] = None
    ):
        """Write array with name and optional attrs to OMX file.

        Args:
            numpy_array:: Numpy array
            name: name to use for the OMX key
            attrs: additional attribute key value pairs to write to OMX file
        """
        if self._mode not in ["a", "w"]:
            raise Exception(f"{self._file_path}: open in read-only mode")
        shape = numpy_array.shape
        if len(shape) == 2:
            chunkshape = (1, shape[0])
        else:
            chunkshape = None
        if self._mask_max_value:
            numpy_array[numpy_array > self._mask_max_value] = 0
        numpy_array = numpy_array.astype(dtype="float64", copy=False)
        self._omx_file.create_matrix(
            name, obj=numpy_array, chunkshape=chunkshape, attrs=attrs
        )

    def read(self, name: str) -> NumpyArray:
        """Read OMX data as numpy array (standard interface).

        Caches matrix data (arrays) already read from disk.

        Args:
            name: name of OMX matrix

        Returns:
            Numpy array from OMX file
        """
        if name in self._read_cache:
            return self._read_cache[name]
        data = self._omx_file[name].read()
        self._read_cache[name] = data
        return data

    def read_hdf5(self, path: str) -> NumpyArray:
        """Read data directly from PyTables interface.

        Support for hdf5 formats that don't have full OMX compatibility.

        Args:
            path: hdf5 reference path to matrix data

        Returns:
            Numpy array from OMX file
        """
        return self._omx_file.get_node(path).read()


class TollChoiceCalculator:
    """Implements toll choice calculations.

    Centralized implementation of Toll Choice calculations common to
    Commercial and Internal-external sub models. Loads input skims
    from OMXManager

    Args:
        value_of_time: value of time to use in the utility expression
        coeff_time: coefficient of time value used in the utility expression
        operating_cost_per_mile: operating cost value in cents per mile
            for converting distance to cost
    """

    def __init__(
        self, value_of_time: float, coeff_time: float, operating_cost_per_mile: float
    ):
        self.value_of_time = value_of_time
        self.coeff_time = coeff_time
        self.operating_cost_per_mile = operating_cost_per_mile
        self._omx_manager = None

    def set_omx_manager(self, omx_manager: OMXManager):
        """Set the OMX manager for referencing the skim matrices.

        Args:
            omx_manager: OMXManager which accesses the skim file for reading
                the skim matrices
        """
        self._omx_manager = omx_manager

    def calc_exp_util(
        self,
        time_name: str,
        dist_name: str,
        toll_names: List[str],
        toll_factor: float = 1.0,
    ) -> NumpyArray:
        """Calculate the exp(utils) for the time, distance and costs skims.

        Loads the referenced skim matrices and calculates the result as:
        exp(coeff_time * time + coeff_cost * (op_cost * dist + cost)))

        coeff_cost = coeff_time / vot * 0.6

        Args:
            time_name: Name of the time skim matrix in the OMX file
            dist_name: Name of the distance skim matrix in the OMX file
            toll_names: List of names of the the toll skim matrix in the OMX file
            toll_factor: Optional factor to apply to the tolls

        Returns:
            A numpy array with the calculated exp(util) result.
        """
        vot = self.value_of_time
        k_ivtt = self.coeff_time
        op_cost = self.operating_cost_per_mile
        k_cost = (k_ivtt / vot) * 0.6
        time = self._omx_manager.read(time_name)
        dist = self._omx_manager.read(dist_name)
        toll = self._omx_manager.read(toll_names[0])
        for name in toll_names[1:]:
            toll += self._omx_manager.read(name)
        if toll_factor != 1:
            toll = toll * toll_factor
        e_util = exp(k_ivtt * time + k_cost * (op_cost * dist + toll))
        return e_util

    def mask_non_available(
        self,
        toll_cost_name: str,
        nontoll_time: str,
        prob_nontoll: NumpyArray,
    ):
        """Mask the nontoll probability matrix.
        Set to 1.0 if no toll path toll cost, or to 0.0 if no nontoll time.

        Args:
            toll_cost_name: Name of toll available cost (toll) skim matrix
            nontoll_time: Name of the time for non-toll skim matrix in the OMX file
            prob_nontoll: numpy array of calculated probability for non-toll
        """
        toll_tollcost = self._omx_manager.read(toll_cost_name)
        nontoll_time = self._omx_manager.read(nontoll_time)
        prob_nontoll[(toll_tollcost == 0) | (toll_tollcost > 999999)] = 1.0
        prob_nontoll[(nontoll_time == 0) | (nontoll_time > 999999)] = 0.0<|MERGE_RESOLUTION|>--- conflicted
+++ resolved
@@ -12,10 +12,7 @@
 
 from typing import Dict, List, Union
 
-<<<<<<< HEAD
 from numpy import array as NumpyArray, resize, exp
-=======
->>>>>>> 844573b2
 import openmatrix as _omx
 from numpy import array as NumpyArray
 from numpy import resize
