--- conflicted
+++ resolved
@@ -266,7 +266,7 @@
         self.write_array(numpy_array, name, "float32", attrs)
 
     def write_array(
-        self, numpy_array: NumpyArray, name: str, data_type: str, attrs: Dict[str, str] = None
+        self, numpy_array: NumpyArray, name: str, data_type: str = "float32", attrs: Dict[str, str] = None
     ):
         """Write array with name and optional attrs to OMX file.
 
@@ -285,13 +285,9 @@
             chunkshape = None
         if self._mask_max_value:
             numpy_array[numpy_array > self._mask_max_value] = 0
-<<<<<<< HEAD
         if self._growth_factor:
             numpy_array = numpy_array * self._growth_factor        
         numpy_array = numpy_array.astype(dtype=data_type, copy=False)  # set dtype as an argument
-=======
-        numpy_array = numpy_array.astype(dtype="float32", copy=False)
->>>>>>> 2f82c03c
         self._omx_file.create_matrix(
             name, obj=numpy_array, chunkshape=chunkshape, attrs=attrs
         )
