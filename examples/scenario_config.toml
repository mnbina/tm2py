####################################
#     SCENARIO CONFIGURATION       #
####################################

[scenario]
    year = 2015
    verify = false
    landuse_file = "inputs/landuse/tazData.csv"
    landuse_index_column = "ZONE"
    landuse_index_in_network_column = "@taz_id"
    landuse_total_population_column = "TOTPOP"
    landuse_total_employment_column ="TOTEMP"
    landuse_total_acre_column = "TOTACRE"

[run]
    start_component = ""
    initial_components = [
		"create_tod_scenarios",
		"prepare_network_highway",
		"highway",
		"prepare_network_transit",
		"transit",
		"convergence_report"		
    ]
    global_iteration_components = [
		"home_accessibility", # needs to be updated everytime after skims are updated
		"household", 
		"truck",
		"highway",
		"transit",
		"convergence_report"	
    ]
    final_components = []
<<<<<<< HEAD
    start_iteration = 0
=======
    start_iteration = 1
>>>>>>> ecf1323b
    end_iteration = 1<|MERGE_RESOLUTION|>--- conflicted
+++ resolved
@@ -31,9 +31,5 @@
 		"convergence_report"	
     ]
     final_components = []
-<<<<<<< HEAD
-    start_iteration = 0
-=======
     start_iteration = 1
->>>>>>> ecf1323b
     end_iteration = 1