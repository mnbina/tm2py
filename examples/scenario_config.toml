--- conflicted
+++ resolved
@@ -19,11 +19,7 @@
         #"active_modes",                    # runs in lasso
         #"home_accessibility",              # working
         #"air_passenger",                   # not needed for BART, not tested
-<<<<<<< HEAD
         "prepare_network_highway",         # Working!!
-=======
-        #"prepare_network_highway",         # Working!!
->>>>>>> a4d09f7b
         "highway",                         # Working!!
         #"highway_maz_skim",                # not needed for BART, not tested
         #"prepare_network_transit",         # working
