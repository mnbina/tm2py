####################################
#       MODEL CONFIGURATION        #
####################################

[[time_periods]]
    name = "ea"
    length_hours = 3
    highway_capacity_factor = 3
    emme_scenario_id = 11
[[time_periods]]
    name = "am"
    length_hours = 4
    highway_capacity_factor = 3.65
    emme_scenario_id = 12
[[time_periods]]
    name = "md"
    length_hours = 5
    highway_capacity_factor = 5
    emme_scenario_id = 13
[[time_periods]]
    name = "pm"
    length_hours = 4
    highway_capacity_factor = 3.65
    emme_scenario_id = 14
[[time_periods]]
    name = "ev"
    length_hours = 8
    highway_capacity_factor = 8
    emme_scenario_id = 15

[logging]
    display_level = "STATUS"
    run_file_path  = "log_run.txt"
    run_file_level = "STATUS"
    log_file_path = "log_detail.txt"
    log_file_level = "DETAIL"
    log_on_error_file_path = "log_error.txt"
    notify_slack = false
    use_emme_logbook = true

[household]
    highway_demand_file = "demand_matrices/highway/household/TAZ_Demand_{period}.omx"
    transit_demand_file = "demand_matrices/transit/TAP_Demand_{set}_{period}.omx"

[air_passenger]
    highway_demand_file = "demand_matrices/highway/air_passenger/tripsAirPax{period}.omx"
    input_demand_folder = "inputs/nonres"
    reference_start_year = "2007"
    reference_end_year = "2035"
    airport_names = [ "SFO", "OAK", "SJC",]
    [[air_passenger.demand_aggregation]]
        result_class_name = "da"
        src_group_name = "DA"
        access_modes = [ "ES", "PK", "RN", "TX", "LI",]
    [[air_passenger.demand_aggregation]]
        result_class_name = "sr2"
        src_group_name = "S2"
        access_modes = [ "ES", "PK", "RN", "TX", "LI",]
    [[air_passenger.demand_aggregation]]
        result_class_name = "sr3"
        src_group_name = "S3"
        access_modes = [ "ES", "PK", "RN", "TX", "LI", "VN", "HT", "CH",]

[internal_external]
    highway_demand_file = "demand_matrices/highway/internal_external/tripsIx{period}.omx"
    input_demand_file = "inputs/nonres/IXDaily2006x4.may2208.new.omx"
    reference_year = 2005
    # The in-vehicle time coefficient is taken from the work trip mode choice model.
    # coefficient for in-vehicle time = -0.0220/0.25 = -0.088
    toll_choice_time_coefficient = -0.088
    value_of_time = 18.93
    shared_ride_2_toll_factor = 0.5714285714285714
    shared_ride_3_toll_factor = 0.4
    operating_cost_per_mile = 17.23
    # Union city compatible test with 43 zones
    [[internal_external.annual_growth_rate]]
        zone_index = 41
        factor = 1.05
    [[internal_external.annual_growth_rate]]
        zone_index = 42
        factor = 1.05
    # Uncomment for full model gateways
    # [[internal_external.annual_growth_rate]]
    #     zone_index = 4688
    #     factor = 1.005
    # [[internal_external.annual_growth_rate]]
    #     zone_index = 4689
    #     factor = 1.005
    # [[internal_external.annual_growth_rate]]
    #     zone_index = 4690
    #     factor = 1.005
    # [[internal_external.annual_growth_rate]]
    #     zone_index = 4691
    #     factor = 1.005
    # [[internal_external.annual_growth_rate]]
    #     zone_index = 4692
    #     factor = 1.005
    # [[internal_external.annual_growth_rate]]
    #     zone_index = 4693
    #     factor = 1.010
    # [[internal_external.annual_growth_rate]]
    #     zone_index = 4694
    #     factor = 1.010
    # [[internal_external.annual_growth_rate]]
    #     zone_index = 4695
    #     factor = 1.010
    # [[internal_external.annual_growth_rate]]
    #     zone_index = 4696
    #     factor = 1.010
    # [[internal_external.annual_growth_rate]]
    #     zone_index = 4697
    #     factor = 0
    # [[internal_external.annual_growth_rate]]
    #     zone_index = 4698
    #     factor = 1.010
    # [[internal_external.annual_growth_rate]]
    #     zone_index = 4699
    #     factor = 1.010
    # [[internal_external.annual_growth_rate]]
    #     zone_index = 4700
    #     factor = 1.015
    # [[internal_external.annual_growth_rate]]
    #     zone_index = 4701
    #     factor = 1.010
    # [[internal_external.annual_growth_rate]]
    #     zone_index = 4702
    #     factor = 1.010
    # [[internal_external.annual_growth_rate]]
    #     zone_index = 4703
    #     factor = 1.010
    # [[internal_external.annual_growth_rate]]
    #     zone_index = 4704
    #     factor = 1.005
    # [[internal_external.annual_growth_rate]]
    #     zone_index = 4705
    #     factor = 1.005
    # [[internal_external.annual_growth_rate]]
    #     zone_index = 4706
    #     factor = 1.005
    # [[internal_external.annual_growth_rate]]
    #     zone_index = 4707
    #     factor = 1.005
    # [[internal_external.annual_growth_rate]]
    #     zone_index = 4708
    #     factor = 1.005
    # [[internal_external.special_gateway_adjust]]
    #     zone_index = 4693
    #     factor = 1.020228
    # [[internal_external.special_gateway_adjust]]
    #     zone_index = 4695
    #     factor = 1.242555
    # [[internal_external.special_gateway_adjust]]
    #     zone_index = 4696
    #     factor = 0.848518
    # [[internal_external.special_gateway_adjust]]
    #     zone_index = 4698
    #     factor = 1.673817
    [[internal_external.time_of_day_split]]
        time_period = "ea"
        production = 0.15329
        attraction = 0.06440
    [[internal_external.time_of_day_split]]
        time_period = "am"
        production = 0.26441
        attraction = 0.17540
    [[internal_external.time_of_day_split]]
        time_period = "md"
        production = 0.25720
        attraction = 0.26950
    [[internal_external.time_of_day_split]]
        time_period = "pm"
        production = 0.21490
        attraction = 0.29824
    [[internal_external.time_of_day_split]]
        time_period = "ev"
        production = 0.11020
        attraction = 0.19246

[truck]
    highway_demand_file = "demand_matrices/highway/commercial/tripstrk{period}.omx"
    k_factors_file = "inputs/nonres/truck_kfactors_taz.csv"
    friction_factors_file = "inputs/nonres/truckFF.dat"
    value_of_time = 37.87
    operating_cost_per_mile = 31.28
    toll_choice_time_coefficient = -0.088
    max_balance_iterations = 999
    max_balance_relative_error = 0.0001
    [[truck.classes]]
        name = "vsmtrk"
        [[truck.classes.trip_distribution_config]]
            use_k_factors = false
        [[truck.classes.trip_type_config]]
            name = "linked"
            balance_to = "productions"
            [[truck.classes.trip_type_config.production_formula]]
                constant = 0
                multiplier = 0.96
                [[truck.classes.production_formula.land_use_rates]]
                    property = 'RETEMPN'
                    rate = 0.95409
                [[truck.classes.production_formula.land_use_rates]]
                    property = 'FPSEMPN'
                    rate = 0.54333
                [[truck.classes.production_formula.land_use_rates]]
                    property = 'HEREMPN'
                    rate = 0.50769
                [[truck.classes.production_formula.land_use_rates]]
                    property = 'OTHEMPN'
                    rate = 0.63558
                [[truck.classes.production_formula.land_use_rates]]
                    property = 'AGREMPN'
                    rate = 1.10181
                [[truck.classes.production_formula.land_use_rates]]
                    property = 'MWTEMPN'
                    rate = 0.81576
                [[truck.classes.production_formula.land_use_rates]]
                    property = 'TOTHH'
                    rate = 0.26565
        [[truck.classes.time_of_day_split]]
            time_period = "ea"
            productions = 0.0235
        [[truck.classes.time_of_day_split]]
        time_period = "am"
        productions = 0.0700
        [[truck.classes.time_of_day_split]]
        time_period = "md"
        productions = 0.6360
        [[truck.classes.time_of_day_split]]
        time_period = "pm"
        productions = 0.1000
        [[truck.classes.time_of_day_split]]
        time_period = "ev"
        productions = 0.1705
    [[truck.classes]]
        name = "smtrk"
        [[truck.classes.trip_distribution_config]]
            use_k_factors = true
        [[truck.classes.trip_type_config]]
            name = "linked"
            balance_to = "productions"
            [[truck.classes.trip_type_config.production_formula]]
                constant = 0
                multiplier = 1
                [[truck.classes.production_formula.land_use_rates]]
                property = 'TOTEMP'
                rate = 0.0324
        [[truck.classes.trip_type_config]]
            name = "garage"
            balance_to = "productions"
            [[truck.classes.trip_type_config.production_formula]]
                [[truck.classes.production_formula.land_use_rates]]
                    property = 'RETEMPN'
                    rate = 0.02146
                [[truck.classes.production_formula.land_use_rates]]
                    property = 'FPSEMPN'
                    rate = 0.02424
                [[truck.classes.production_formula.land_use_rates]]
                    property = 'HEREMPN'
                    rate = 0.01320
                [[truck.classes.production_formula.land_use_rates]]
                    property = 'OTHEMPN'
                    rate = 0.04325
                [[truck.classes.production_formula.land_use_rates]]
                    property = 'AGREMPN'
                    rate = 0.05021
                [[truck.classes.production_formula.land_use_rates]]
                    property = 'MWTEMPN'
                    rate = 0.01960
            [[truck.classes.trip_type_config.attraction_formula]]
                [[truck.classes.attraction_formula.land_use_rates]]
                    property = 'TOTEMP'
                    rate = 0.0234
        [[truck.classes.time_of_day_split]]
            time_period = "ea"
            productions = 0.0765
        [[truck.classes.time_of_day_split]]
            time_period = "am"
            productions = 0.2440
        [[truck.classes.time_of_day_split]]
            time_period = "md"
            productions = 0.3710
        [[truck.classes.time_of_day_split]]
            time_period = "pm"
            productions = 0.2180
        [[truck.classes.time_of_day_split]]
        time_period = "ev"
        productions = 0.0905
    [[truck.classes]]
        name = "medtrk"
        [[truck.classes.trip_distribution_config]]
                use_k_factors = true
        [[truck.classes.trip_type_config]]
            name = "linked"
            balance_to = "productions"
            [[truck.classes.trip_type_config.production_formula]]
                constant = 0
                multiplier =  1
                [[truck.classes.production_formula.land_use_rates]]
                    property = 'TOTEMP'
                    rate = 0.0039
         [[truck.classes.trip_type_config]]
            name = "garage"
            balance_to = "productions"
            [[truck.classes.trip_type_config.production_formula]]
                [[truck.classes.production_formula.land_use_rates]]
                    property = 'RETEMPN'
                    rate = 0.00102
                [[truck.classes.production_formula.land_use_rates]]
                    property = 'FPSEMPN'
                    rate = 0.00147
                [[truck.classes.production_formula.land_use_rates]]
                    property = 'HEREMPN'
                    rate = 0.00025
                [[truck.classes.production_formula.land_use_rates]]
                    property = 'OTHEMPN'
                    rate = 0.00331
                [[truck.classes.production_formula.land_use_rates]]
                    property = 'AGREMPN'
                    rate = 0.00445
                [[truck.classes.production_formula.land_use_rates]]
                    property = 'MWTEMPN'
                    rate = 0.00165
            [[truck.classes.trip_type_config.attraction_formula]]
                [[truck.classes.attraction_formula.land_use_rates]]
                    property = 'TOTEMP'
                    rate = 0.0046
        [[truck.classes.time_of_day_split]]
            time_period = "ea"
            productions = 0.0665
        [[truck.classes.time_of_day_split]]
            time_period = "am"
            productions = 0.2930
        [[truck.classes.time_of_day_split]]
            time_period = "md"
            productions = 0.3935
        [[truck.classes.time_of_day_split]]
            time_period = "pm"
            productions = 0.1730
        [[truck.classes.time_of_day_split]]
            time_period = "ev"
            productions = 0.0740
    [[truck.classes]]
        name = "lrgtrk"
            [[truck.classes.trip_distribution_config]]
                use_k_factors = true
            [[truck.classes.trip_type_config]]
                name = "linked"
                balance_to = "productions"
                [[truck.classes.trip_type_config.production_formula]]
                    constant = 0
                    multiplier =  1
                    [[truck.classes.production_formula.land_use_rates]]
                    property = 'TOTEMP'
                    rate = 0.0073
            [[truck.classes.trip_type_config]]
                name = "garage"
                balance_to = "productions"
                [[truck.classes.trip_type_config.production_formula]]
                [[truck.classes.production_formula.land_use_rates]]
                    property = 'RETEMPN'
                    rate = 0.00183
                [[truck.classes.production_formula.land_use_rates]]
                    property = 'FPSEMPN'
                    rate = 0.00482
                [[truck.classes.production_formula.land_use_rates]]
                    property = 'HEREMPN'
                    rate = 0.00274
                [[truck.classes.production_formula.land_use_rates]]
                    property = 'OTHEMPN'
                    rate = 0.00795
                [[truck.classes.production_formula.land_use_rates]]
                    property = 'AGREMPN'
                    rate = 0.01125
                [[truck.classes.production_formula.land_use_rates]]
                    property = 'MWTEMPN'
                    rate = 0.00486
            [[truck.classes.trip_type_config.attraction_formula]]
                [[truck.classes.attraction_formula.land_use_rates]]
                    property = 'TOTEMP'
                    rate = 0.0136
        [[truck.classes.time_of_day_split]]
            time_period = "ea"
            productions = 0.1430
        [[truck.classes.time_of_day_split]]
            time_period = "am"
            productions = 0.2320
        [[truck.classes.time_of_day_split]]
            time_period = "md"
            productions = 0.3315
        [[truck.classes.time_of_day_split]]
            time_period = "pm"
            productions = 0.1750
        [[truck.classes.time_of_day_split]]
            time_period = "ev"
            productions = 0.1185

[active_modes]
    emme_scenario_id = 1
    [[active_modes.shortest_path_skims]]
        mode = "walk"
        roots = "MAZ"
        leaves = "MAZ"
        max_dist_miles = 3
        output = "skim_matrices/non_motorized/ped_distance_maz_maz.txt"
    [[active_modes.shortest_path_skims]]
        mode = "walk"
        roots = "MAZ"
        leaves = "TAP"
        max_dist_miles = 0.5
        output = "skim_matrices/non_motorized/ped_distance_maz_tap.txt"
    [[active_modes.shortest_path_skims]]
        mode = "bike"
        roots = "MAZ"
        leaves = "MAZ"
        max_dist_miles = 3
        output = "skim_matrices/non_motorized/bike_distance_maz_maz.txt"
    [[active_modes.shortest_path_skims]]
        mode = "bike"
        roots = "MAZ"
        leaves = "TAP"
        max_dist_miles = 3
        output = "skim_matrices/non_motorized/bike_distance_maz_tap.txt"
    [[active_modes.shortest_path_skims]]
        mode = "bike"
        roots = "TAZ"
        leaves = "TAZ"
        output = "skim_matrices/non_motorized/bike_distance_taz_taz.txt"
    [[active_modes.shortest_path_skims]]
        mode = "walk"
        roots = "TAP"
        leaves = "TAP"
        max_dist_miles = 0.5
        output = "skim_matrices/non_motorized/ped_distance_tap_tap.txt"

[highway]
    output_skim_path = "skim_matrices/highway/HWYSKM{period}_taz.omx"
    relative_gap = 0.0005
    max_iterations = 100
    # labels entire highway network (any of the classes) + MAZ connectors
    generic_highway_mode_code = "c"
    # include other MAZs to estimate density (pop+jobs*2.5)/acres for each MAZ
    area_type_buffer_dist_miles = 0.5
    [highway.tolls]
        file_path = "inputs/hwy/tolls.csv"
        src_vehicle_group_names = ["da", "s2",  "s3",  "vsm", "sml", "med", "lrg"]
        # the dst_vehicle_group_names is used in the class group suffix for the
        # highway.classes toll attribute name and the skims name, "bridgetoll_{}"
        # and "valuetoll_{}"
        dst_vehicle_group_names = ["da", "sr2", "sr3", "vsm", "sml", "med", "lrg"]
        # tollbooth separates links with "bridge" tolls (index < this value)
        # (used in all classes) vs. "value" tolls (used in toll-available classes only)
        tollbooth_start_index = 11
    [highway.maz_to_maz]
        mode_code = "x"
        excluded_links = [ "is_toll_da", "is_sr",]
        operating_cost_per_mile = 18.93
        value_of_time = 17.23
        output_skim_file = "skim_matrices/highway/HWYSKIM_MAZMAZ_DA.csv"
        skim_period = "md"
        max_skim_cost = 11.0
            # based on ~= 5 miles @ 40 mph = 11
            #           = time + (0.6 / vot) * (dist * opcost)
            #           = 5 / 40 * 60 + (0.6 / 17.23) * (5 * 18.93)
        demand_file = "demand_matrices/highway/maz_demand/auto_{period}_MAZ_AUTO_{number}_{period}.omx"
        [[highway.maz_to_maz.demand_county_groups]]
            number = 1
            counties = ["San Francisco", "San Mateo", "Santa Clara"]
        [[highway.maz_to_maz.demand_county_groups]]
            number = 2
            counties = ["Alameda", "Contra Costa"]
        [[highway.maz_to_maz.demand_county_groups]]
            number = 3
            counties = ["Solano", "Napa", "Sonoma", "Marin"]

    [[highway.classes]]
        name = "da"
        description = "drive alone"
        mode_code = "d"
        excluded_links = [ "is_toll_da", "is_sr",]
        value_of_time = 18.93
        operating_cost_per_mile = 17.23
        toll = [ "@bridgetoll_da" ]
        skims = [ "time", "dist", "freeflowtime", "bridgetoll_da",]
        [[highway.classes.demand]]
            source = "household"
            name = "SOV_GP_{period}"
        [[highway.classes.demand]]
            source = "air_passenger"
            name = "da"
        [[highway.classes.demand]]
            source = "internal_external"
            name = "da"
    [[highway.classes]]
        name = "sr2"
        description = "shared ride 2"
        mode_code = "e"
        excluded_links = [ "is_toll_sr2", "is_sr3",]
        value_of_time = 18.93
        operating_cost_per_mile = 17.23
        toll = [ "@bridgetoll_sr2" ]
        toll_factor = 0.5714285714285714
        skims = [ "time", "dist", "freeflowtime", "bridgetoll_sr2", "hovdist",]
        [[highway.classes.demand]]
            source = "household"
            name = "SR2_GP_{period}"
            factor = 0.5714285714285714
        [[highway.classes.demand]]
            source = "household"
            name = "SR2_HOV_{period}"
            factor = 0.5714285714285714
        [[highway.classes.demand]]
            source = "air_passenger"
            name = "sr2"
        [[highway.classes.demand]]
            source = "internal_external"
            name = "sr2"
    [[highway.classes]]
        name = "sr3"
        description = "shared ride 3+"
        mode_code = "f"
        excluded_links = [ "is_toll_sr3",]
        value_of_time = 18.93
        operating_cost_per_mile = 17.23
        toll = ["@bridgetoll_sr3"]
        toll_factor = 0.4
        skims = [ "time", "dist", "freeflowtime", "bridgetoll_sr3", "hovdist",]
        [[highway.classes.demand]]
            source = "household"
            name = "SR3_GP_{period}"
            factor = 0.4
        [[highway.classes.demand]]
            source = "household"
            name = "SR3_HOV_{period}"
            factor = 0.4
        [[highway.classes.demand]]
            source = "air_passenger"
            name = "sr3"
        [[highway.classes.demand]]
            source = "internal_external"
            name = "sr3"
    [[highway.classes]]
        name = "trk"
        description = "truck"
        mode_code = "t"
        excluded_links = [ "is_toll_vsm", "is_toll_sml", "is_toll_med", "is_sr",]
        value_of_time = 37.87
        operating_cost_per_mile = 31.28
        toll = ["@bridgetoll_sml"]
        skims = [ "time", "dist", "freeflowtime", "bridgetoll_vsm", "bridgetoll_sml", "bridgetoll_med",]
        [[highway.classes.demand]]
            source = "truck"
            name = "vsmtrk"
        [[highway.classes.demand]]
            source = "truck"
            name = "smltrk"
        [[highway.classes.demand]]
            source = "truck"
            name = "medtrk"
    [[highway.classes]]
        name = "lrgtrk"
        description = "large truck"
        mode_code = "l"
        excluded_links = [ "is_toll_lrg", "is_auto_only",]
        value_of_time = 37.87
        operating_cost_per_mile = 31.28
        toll = ["@bridgetoll_lrg"]
        pce = 2.0
        skims = [ "time", "dist", "freeflowtime", "bridgetoll_lrg",]
        [[highway.classes.demand]]
            source = "truck"
            name = "lrgtrk"
            factor = 2.0
    [[highway.classes]]
        name = "datoll"
        description = "drive alone toll"
        mode_code = "D"
        excluded_links = [ "is_sr",]
        value_of_time = 18.93
        operating_cost_per_mile = 17.23
        toll = [ "@valuetoll_da", "@bridgetoll_da" ]
        skims = [ "time", "dist", "freeflowtime", "bridgetoll_da", "valuetoll_da", "tolldist",]
        [[highway.classes.demand]]
            source = "household"
            name = "SOV_PAY_{period}"
        [[highway.classes.demand]]
            source = "internal_external"
            name = "datoll"
    [[highway.classes]]
        name = "sr2toll"
        description = "shared ride 2 toll"
        mode_code = "E"
        excluded_links = [ "is_sr3",]
        value_of_time = 18.93
        operating_cost_per_mile = 17.23
        toll = [ "@valuetoll_sr2", "@bridgetoll_sr2" ]
        toll_factor = 0.5714285714285714
        skims = [ "time", "dist", "freeflowtime", "bridgetoll_sr2", "valuetoll_sr2", "hovdist", "tolldist",]
        [[highway.classes.demand]]
            source = "household"
            name = "SR2_PAY_{period}"
            factor = 0.5714285714285714
        [[highway.classes.demand]]
            source = "internal_external"
            name = "sr2toll"
    [[highway.classes]]
        name = "sr3toll"
        description = "shared ride 3+ toll"
        mode_code = "F"
        excluded_links = []
        value_of_time = 18.93
        operating_cost_per_mile = 17.23
        toll = [ "@valuetoll_sr3", "@bridgetoll_sr3" ]
        toll_factor = 0.4
        skims = [ "time", "dist", "freeflowtime", "bridgetoll_sr3", "valuetoll_sr3", "hovdist", "tolldist",]
        [[highway.classes.demand]]
            source = "household"
            name = "SR3_PAY_{period}"
            factor = 0.4
        [[highway.classes.demand]]
            source = "internal_external"
            name = "sr3toll"
    [[highway.classes]]
        name = "trktoll"
        description = "truck toll"
        mode_code = "T"
        excluded_links = [ "is_sr",]
        value_of_time = 37.87
        operating_cost_per_mile = 31.28
        toll = [ "@valuetoll_sml", "@bridgetoll_sml" ]
        skims = [ "time", "dist", "freeflowtime", "bridgetoll_vsm", "bridgetoll_sml", "bridgetoll_med", "valuetoll_vsm", "valuetoll_sml", "valuetoll_med",]
        [[highway.classes.demand]]
            source = "truck"
            name = "vsmtrktoll"
        [[highway.classes.demand]]
            source = "truck"
            name = "smltrktoll"
        [[highway.classes.demand]]
            source = "truck"
            name = "medtrktoll"
    [[highway.classes]]
        name = "lrgtrktoll"
        description = "large truck toll"
        mode_code = "L"
        excluded_links = [ "is_auto_only", "is_sr",]
        value_of_time = 37.87
        operating_cost_per_mile = 31.28
        pce = 2.0
        toll = [ "@valuetoll_lrg", "@bridgetoll_lrg" ]
        skims = [ "time", "dist", "freeflowtime", "bridgetoll_lrg", "valuetoll_lrg",]
        [[highway.classes.demand]]
            source = "truck"
            name = "lrgtrktoll"
            factor = 2.0


[transit]
    apply_msa_demand = false
    value_of_time = 16.2
    effective_headway_source = "hdw"
    initial_wait_perception_factor = 1.5
    transfer_wait_perception_factor = 3.0
    walk_perception_factor = 2.0
    initial_boarding_penalty = 10
    transfer_boarding_penalty = 10
    max_transfers = 3
    output_skim_path = "skim_matrices/transit/transit_skims_{period}.omx"
    fares_path = "inputs/trn/fares.far"
    fare_matrix_path = "inputs/trn/fareMatrix.txt"
    # max expected transfer distance for mode-to-mode transfer fare table generation
    fare_max_transfer_distance_miles = 3.0
    use_fares = false
    # for TAZ instead of TAPs
    override_connector_times = false
    #input_connector_access_times_path = "inputs/trn/estimated_taz_access_connectors.csv"
    #input_connector_egress_times_path = "inputs/trn/estimated_taz_egress_connectors.csv"
    #output_stop_usage_path = "inputs/trn/stop_usage_{period}.csv"

[emme]
    num_processors = "MAX-1"
    all_day_scenario_id = 1
    project_path = "emme_project/mtc_emme.emp"
    highway_database_path = "emme_project/Database_highway/emmebank"
<<<<<<< HEAD
    active_database_paths = [ "emme_project/Database_active_south/emmebank", "emme_project/Database_active_north/emmebank" ]
    transit_database_path = "emme_project/Database_transit_taz/emmebank"
=======
    active_database_paths = [ "emme_project/Database_maz/emmebank", ]
    transit_database_path = "emme_project/Database_transit/emmebank"
>>>>>>> 1d483197


[[highway.capclass_lookup]]
	capclass = 0
	capacity = 0
	free_flow_speed = 0
	critical_speed = 0

[[highway.capclass_lookup]]
	capclass = 1
	capacity = 2050
	free_flow_speed = 55
	critical_speed = 18.835

[[highway.capclass_lookup]]
	capclass = 2
	capacity = 1450
	free_flow_speed = 40
	critical_speed = 25.898

[[highway.capclass_lookup]]
	capclass = 3
	capacity = 1450
	free_flow_speed = 30
	critical_speed = 11.772

[[highway.capclass_lookup]]
	capclass = 4
	capacity = 900
	free_flow_speed = 20
	critical_speed = 4.709

[[highway.capclass_lookup]]
	capclass = 5
	capacity = 900
	free_flow_speed = 20
	critical_speed = 11.772

[[highway.capclass_lookup]]
	capclass = 6
	capacity = 600
	free_flow_speed = 15
	critical_speed = 47.087

[[highway.capclass_lookup]]
	capclass = 7
	capacity = 600
	free_flow_speed = 15
	critical_speed = 7.063

[[highway.capclass_lookup]]
	capclass = 8
	capacity = 2050
	free_flow_speed = 18
	critical_speed = 9.417

[[highway.capclass_lookup]]
	capclass = 9
	capacity = 0
	free_flow_speed = 0
	critical_speed = 25.898

[[highway.capclass_lookup]]
	capclass = 10
	capacity = 0
	free_flow_speed = 18
	critical_speed = 14.126

[[highway.capclass_lookup]]
	capclass = 11
	capacity = 2050
	free_flow_speed = 55
	critical_speed = 7.063

[[highway.capclass_lookup]]
	capclass = 12
	capacity = 1450
	free_flow_speed = 40
	critical_speed = 4.709

[[highway.capclass_lookup]]
	capclass = 13
	capacity = 1500
	free_flow_speed = 30
	critical_speed = 4.709

[[highway.capclass_lookup]]
	capclass = 14
	capacity = 950
	free_flow_speed = 25
	critical_speed = 3.0

[[highway.capclass_lookup]]
	capclass = 15
	capacity = 950
	free_flow_speed = 25
	critical_speed = 3.0

[[highway.capclass_lookup]]
	capclass = 16
	capacity = 650
	free_flow_speed = 20
	critical_speed = 18.835

[[highway.capclass_lookup]]
	capclass = 17
	capacity = 650
	free_flow_speed = 20
	critical_speed = 25.898

[[highway.capclass_lookup]]
	capclass = 18
	capacity = 2050
	free_flow_speed = 18
	critical_speed = 11.772

[[highway.capclass_lookup]]
	capclass = 19
	capacity = 0
	free_flow_speed = 0
	critical_speed = 4.709

[[highway.capclass_lookup]]
	capclass = 20
	capacity = 0
	free_flow_speed = 18
	critical_speed = 11.772

[[highway.capclass_lookup]]
	capclass = 21
	capacity = 2100
	free_flow_speed = 60
	critical_speed = 47.087

[[highway.capclass_lookup]]
	capclass = 22
	capacity = 1600
	free_flow_speed = 45
	critical_speed = 9.417

[[highway.capclass_lookup]]
	capclass = 23
	capacity = 1550
	free_flow_speed = 35
	critical_speed = 9.417

[[highway.capclass_lookup]]
	capclass = 24
	capacity = 1000
	free_flow_speed = 30
	critical_speed = 28.252

[[highway.capclass_lookup]]
	capclass = 25
	capacity = 1000
	free_flow_speed = 30
	critical_speed = 16.48

[[highway.capclass_lookup]]
	capclass = 26
	capacity = 700
	free_flow_speed = 25
	critical_speed = 9.417

[[highway.capclass_lookup]]
	capclass = 27
	capacity = 700
	free_flow_speed = 25
	critical_speed = 4.709

[[highway.capclass_lookup]]
	capclass = 28
	capacity = 700
	free_flow_speed = 18
	critical_speed = 4.709

[[highway.capclass_lookup]]
	capclass = 29
	capacity = 0
	free_flow_speed = 0
	critical_speed = 3.0

[[highway.capclass_lookup]]
	capclass = 30
	capacity = 0
	free_flow_speed = 18
	critical_speed = 3.0

[[highway.capclass_lookup]]
	capclass = 31
	capacity = 2100
	free_flow_speed = 60
	critical_speed = 21.189

[[highway.capclass_lookup]]
	capclass = 32
	capacity = 1600
	free_flow_speed = 45
	critical_speed = 28.252

[[highway.capclass_lookup]]
	capclass = 33
	capacity = 1550
	free_flow_speed = 35
	critical_speed = 14.126

[[highway.capclass_lookup]]
	capclass = 34
	capacity = 1000
	free_flow_speed = 35
	critical_speed = 7.063

[[highway.capclass_lookup]]
	capclass = 35
	capacity = 1000
	free_flow_speed = 35
	critical_speed = 14.126

[[highway.capclass_lookup]]
	capclass = 36
	capacity = 700
	free_flow_speed = 30
	critical_speed = 47.087

[[highway.capclass_lookup]]
	capclass = 37
	capacity = 700
	free_flow_speed = 30
	critical_speed = 11.772

[[highway.capclass_lookup]]
	capclass = 38
	capacity = 2100
	free_flow_speed = 18
	critical_speed = 11.772

[[highway.capclass_lookup]]
	capclass = 39
	capacity = 0
	free_flow_speed = 0
	critical_speed = 30.607

[[highway.capclass_lookup]]
	capclass = 40
	capacity = 0
	free_flow_speed = 18
	critical_speed = 18.835

[[highway.capclass_lookup]]
	capclass = 41
	capacity = 2150
	free_flow_speed = 65
	critical_speed = 11.772

[[highway.capclass_lookup]]
	capclass = 42
	capacity = 1650
	free_flow_speed = 50
	critical_speed = 7.063

[[highway.capclass_lookup]]
	capclass = 43
	capacity = 1550
	free_flow_speed = 40
	critical_speed = 7.063

[[highway.capclass_lookup]]
	capclass = 44
	capacity = 1050
	free_flow_speed = 35
	critical_speed = 3.0

[[highway.capclass_lookup]]
	capclass = 45
	capacity = 1050
	free_flow_speed = 35
	critical_speed = 3.0

[[highway.capclass_lookup]]
	capclass = 46
	capacity = 900
	free_flow_speed = 30
	critical_speed = 21.189

[[highway.capclass_lookup]]
	capclass = 47
	capacity = 900
	free_flow_speed = 30
	critical_speed = 28.252

[[highway.capclass_lookup]]
	capclass = 48
	capacity = 2150
	free_flow_speed = 18
	critical_speed = 14.126

[[highway.capclass_lookup]]
	capclass = 49
	capacity = 0
	free_flow_speed = 0
	critical_speed = 9.417

[[highway.capclass_lookup]]
	capclass = 50
	capacity = 0
	free_flow_speed = 18
	critical_speed = 14.126

[[highway.capclass_lookup]]
	capclass = 51
	capacity = 2150
	free_flow_speed = 65
	critical_speed = 47.087

[[highway.capclass_lookup]]
	capclass = 52
	capacity = 1650
	free_flow_speed = 55
	critical_speed = 11.772

[[highway.capclass_lookup]]
	capclass = 53
	capacity = 1550
	free_flow_speed = 40
	critical_speed = 11.772

[[highway.capclass_lookup]]
	capclass = 54
	capacity = 1050
	free_flow_speed = 40
	critical_speed = 23.543

[[highway.capclass_lookup]]
	capclass = 55
	capacity = 1050
	free_flow_speed = 40
	critical_speed = 9.417

[[highway.capclass_lookup]]
	capclass = 56
	capacity = 950
	free_flow_speed = 35
	critical_speed = 11.772

[[highway.capclass_lookup]]
	capclass = 57
	capacity = 950
	free_flow_speed = 35
	critical_speed = 9.417

[[highway.capclass_lookup]]
	capclass = 58
	capacity = 2150
	free_flow_speed = 18
	critical_speed = 9.417

[[highway.capclass_lookup]]
	capclass = 59
	capacity = 0
	free_flow_speed = 0
	critical_speed = 3.0

[[highway.capclass_lookup]]
	capclass = 60
    capacity = 0
    free_flow_speed = 0
	critical_speed = 3.0

[[highway.capclass_lookup]]
	capclass = 61
    capacity = 0
    free_flow_speed = 0
	critical_speed = 23.543

[[highway.capclass_lookup]]
	capclass = 62
    capacity = 0
    free_flow_speed = 0
	critical_speed = 30.607

[[highway.capclass_lookup]]
	capclass = 63
    capacity = 0
    free_flow_speed = 0
	critical_speed = 16.48

[[highway.capclass_lookup]]
	capclass = 64
    capacity = 0
    free_flow_speed = 0
	critical_speed = 11.772

[[highway.capclass_lookup]]
	capclass = 65
    capacity = 0
    free_flow_speed = 0
	critical_speed = 16.48

[[highway.capclass_lookup]]
	capclass = 66
    capacity = 0
    free_flow_speed = 0
	critical_speed = 47.087

[[highway.capclass_lookup]]
	capclass = 67
    capacity = 0
    free_flow_speed = 0
	critical_speed = 14.126

[[highway.capclass_lookup]]
	capclass = 68
    capacity = 0
    free_flow_speed = 0
	critical_speed = 14.126

[[highway.capclass_lookup]]
	capclass = 69
    capacity = 0
    free_flow_speed = 0
	critical_speed = 21.189

[[highway.capclass_lookup]]
	capclass = 70
    capacity = 0
    free_flow_speed = 0
	critical_speed = 11.772

[[highway.capclass_lookup]]
	capclass = 71
    capacity = 0
    free_flow_speed = 0
	critical_speed = 14.126

[[highway.capclass_lookup]]
	capclass = 72
    capacity = 0
    free_flow_speed = 0
	critical_speed = 11.772

[[highway.capclass_lookup]]
	capclass = 73
    capacity = 0
    free_flow_speed = 0
	critical_speed = 11.772

[[highway.capclass_lookup]]
	capclass = 74
    capacity = 0
    free_flow_speed = 0
	critical_speed = 3.0

[[highway.capclass_lookup]]
	capclass = 75
    capacity = 0
    free_flow_speed = 0
	critical_speed = 3.0

[[highway.capclass_lookup]]
	capclass = 76
    capacity = 0
    free_flow_speed = 0
	critical_speed = 23.543

[[highway.capclass_lookup]]
	capclass = 77
    capacity = 0
    free_flow_speed = 0
	critical_speed = 30.607

[[highway.capclass_lookup]]
	capclass = 78
    capacity = 0
    free_flow_speed = 0
	critical_speed = 16.48

[[highway.capclass_lookup]]
	capclass = 79
    capacity = 0
    free_flow_speed = 0
	critical_speed = 14.126

[[highway.capclass_lookup]]
	capclass = 80
    capacity = 0
    free_flow_speed = 0
	critical_speed = 16.48

[[highway.capclass_lookup]]
	capclass = 81
    capacity = 0
    free_flow_speed = 0
	critical_speed = 47.087

[[highway.capclass_lookup]]
	capclass = 82
    capacity = 0
    free_flow_speed = 0
	critical_speed = 16.48

[[highway.capclass_lookup]]
	capclass = 83
    capacity = 0
    free_flow_speed = 0
	critical_speed = 14.126

[[highway.capclass_lookup]]
	capclass = 84
    capacity = 0
    free_flow_speed = 0
	critical_speed = 23.543

[[highway.capclass_lookup]]
	capclass = 85
    capacity = 0
    free_flow_speed = 0
	critical_speed = 16.48

[[highway.capclass_lookup]]
	capclass = 86
    capacity = 0
    free_flow_speed = 0
	critical_speed = 16.48

[[highway.capclass_lookup]]
	capclass = 87
    capacity = 0
    free_flow_speed = 0
	critical_speed = 14.126

[[highway.capclass_lookup]]
	capclass = 88
    capacity = 0
    free_flow_speed = 0
	critical_speed = 14.126

[[highway.capclass_lookup]]
	capclass = 89
    capacity = 0
    free_flow_speed = 0
	critical_speed = 3.0

[[highway.capclass_lookup]]
	capclass = 90
    capacity = 0
    free_flow_speed = 0
	critical_speed = 3.0

[[highway.capclass_lookup]]
	capclass = 99
	capacity = 0
	free_flow_speed = 10
	critical_speed = 3.0

[[highway.capclass_lookup]]
	capclass = 109
	capacity = 0
	free_flow_speed = 10
	critical_speed = 3.0

[[highway.capclass_lookup]]
	capclass = 119
	capacity = 0
	free_flow_speed = 10
	critical_speed = 3.0

[[highway.capclass_lookup]]
	capclass = 129
	capacity = 0
	free_flow_speed = 10
	critical_speed = 3.0

[[highway.capclass_lookup]]
	capclass = 139
	capacity = 0
	free_flow_speed = 10
	critical_speed = 3.0

[[highway.capclass_lookup]]
	capclass = 149
	capacity = 0
	free_flow_speed = 10
	critical_speed = 3.0

[[transit.modes]]
    mode_id = "w"
    name = "walk"
    type = "WALK"
    assign_type = "AUX_TRANSIT"
    speed_miles_per_hour = 3.0
[[transit.modes]]
    mode_id = "a"
    name = "access"
    type = "ACCESS"
    assign_type = "AUX_TRANSIT"
    speed_miles_per_hour = 3.0
[[transit.modes]]
    mode_id = "e"
    name = "egress"
    type = "EGRESS"
    assign_type = "AUX_TRANSIT"
    speed_miles_per_hour = 3.0
[[transit.modes]]
    mode_id = "b"
    name = "local_bus"
    type = "LOCAL"
    assign_type = "TRANSIT"
    in_vehicle_perception_factor = 1.0
[[transit.modes]]
    mode_id = "x"
    name = "exp_bus"
    type = "PREMIUM"
    assign_type = "TRANSIT"
    in_vehicle_perception_factor = 1.0
[[transit.modes]]
    mode_id = "f"
    name = "ferry"
    type = "PREMIUM"
    assign_type = "TRANSIT"
    in_vehicle_perception_factor = 1.0
[[transit.modes]]
    mode_id = "l"
    name = "light_rail"
    type = "PREMIUM"
    assign_type = "TRANSIT"
    in_vehicle_perception_factor = 1.0
[[transit.modes]]
    mode_id = "h"
    name = "heavy_rail"
    type = "PREMIUM"
    assign_type = "TRANSIT"
    in_vehicle_perception_factor = 1.0
[[transit.modes]]
    mode_id = "r"
    name = "comm_rail"
    type = "PREMIUM"
    assign_type = "TRANSIT"
    in_vehicle_perception_factor = 1.0

[[transit.vehicles]]
    vehicle_id = 12
    mode = "b"
    name = ""
    auto_equivalent = 2.0
    seated_capacity = 1
    total_capacity = 2
[[transit.vehicles]]
    vehicle_id = 14
    mode = "b"
    name = ""
    auto_equivalent = 2.0
    seated_capacity = 1
    total_capacity = 2
[[transit.vehicles]]
    vehicle_id = 13
    mode = "b"
    name = ""
    auto_equivalent = 2.0
    seated_capacity = 1
    total_capacity = 2
[[transit.vehicles]]
    vehicle_id = 16
    mode = "b"
    name = ""
    auto_equivalent = 2.0
    seated_capacity = 1
    total_capacity = 2
[[transit.vehicles]]
    vehicle_id = 17
    mode = "b"
    name = ""
    auto_equivalent = 2.0
    seated_capacity = 1
    total_capacity = 2
[[transit.vehicles]]
    vehicle_id = 20
    mode = "b"
    name = ""
    auto_equivalent = 2.0
    seated_capacity = 1
    total_capacity = 2
[[transit.vehicles]]
    vehicle_id = 21
    mode = "b"
    name = ""
    auto_equivalent = 2.0
    seated_capacity = 1
    total_capacity = 2
[[transit.vehicles]]
    vehicle_id = 24
    mode = "b"
    name = ""
    auto_equivalent = 2.0
    seated_capacity = 1
    total_capacity = 2
[[transit.vehicles]]
    vehicle_id = 28
    mode = "b"
    name = ""
    auto_equivalent = 2.0
    seated_capacity = 1
    total_capacity = 2
[[transit.vehicles]]
    vehicle_id = 30
    mode = "b"
    name = ""
    auto_equivalent = 2.0
    seated_capacity = 1
    total_capacity = 2
[[transit.vehicles]]
    vehicle_id = 38
    mode = "b"
    name = ""
    auto_equivalent = 2.0
    seated_capacity = 1
    total_capacity = 2
[[transit.vehicles]]
    vehicle_id = 42
    mode = "b"
    name = ""
    auto_equivalent = 2.0
    seated_capacity = 1
    total_capacity = 2
[[transit.vehicles]]
    vehicle_id = 44
    mode = "b"
    name = ""
    auto_equivalent = 2.0
    seated_capacity = 1
    total_capacity = 2
[[transit.vehicles]]
    vehicle_id = 46
    mode = "b"
    name = ""
    auto_equivalent = 2.0
    seated_capacity = 1
    total_capacity = 2
[[transit.vehicles]]
    vehicle_id = 49
    mode = "b"
    name = ""
    auto_equivalent = 2.0
    seated_capacity = 1
    total_capacity = 2
[[transit.vehicles]]
    vehicle_id = 52
    mode = "b"
    name = ""
    auto_equivalent = 2.0
    seated_capacity = 1
    total_capacity = 2
[[transit.vehicles]]
    vehicle_id = 56
    mode = "b"
    name = ""
    auto_equivalent = 2.0
    seated_capacity = 1
    total_capacity = 2
[[transit.vehicles]]
    vehicle_id = 60
    mode = "b"
    name = ""
    auto_equivalent = 2.0
    seated_capacity = 1
    total_capacity = 2
[[transit.vehicles]]
    vehicle_id = 63
    mode = "b"
    name = ""
    auto_equivalent = 2.0
    seated_capacity = 1
    total_capacity = 2
[[transit.vehicles]]
    vehicle_id = 66
    mode = "b"
    name = ""
    auto_equivalent = 2.0
    seated_capacity = 1
    total_capacity = 2
[[transit.vehicles]]
    vehicle_id = 68
    mode = "b"
    name = ""
    auto_equivalent = 2.0
    seated_capacity = 1
    total_capacity = 2
[[transit.vehicles]]
    vehicle_id = 70
    mode = "b"
    name = ""
    auto_equivalent = 2.0
    seated_capacity = 1
    total_capacity = 2
[[transit.vehicles]]
    vehicle_id = 71
    mode = "b"
    name = ""
    auto_equivalent = 2.0
    seated_capacity = 1
    total_capacity = 2
[[transit.vehicles]]
    vehicle_id = 80
    mode = "x"
    name = ""
    auto_equivalent = 2.0
    seated_capacity = 1
    total_capacity = 2
[[transit.vehicles]]
    vehicle_id = 81
    mode = "x"
    name = ""
    auto_equivalent = 2.0
    seated_capacity = 1
    total_capacity = 2
[[transit.vehicles]]
    vehicle_id = 84
    mode = "x"
    name = ""
    auto_equivalent = 2.0
    seated_capacity = 1
    total_capacity = 2
[[transit.vehicles]]
    vehicle_id = 86
    mode = "x"
    name = ""
    auto_equivalent = 2.0
    seated_capacity = 1
    total_capacity = 2
[[transit.vehicles]]
    vehicle_id = 87
    mode = "x"
    name = ""
    auto_equivalent = 2.0
    seated_capacity = 1
    total_capacity = 2
[[transit.vehicles]]
    vehicle_id = 90
    mode = "x"
    name = ""
    auto_equivalent = 2.0
    seated_capacity = 1
    total_capacity = 2
[[transit.vehicles]]
    vehicle_id = 91
    mode = "x"
    name = ""
    auto_equivalent = 2.0
    seated_capacity = 1
    total_capacity = 2
[[transit.vehicles]]
    vehicle_id = 92
    mode = "x"
    name = ""
    auto_equivalent = 2.0
    seated_capacity = 1
    total_capacity = 2
[[transit.vehicles]]
    vehicle_id = 94
    mode = "x"
    name = ""
    auto_equivalent = 2.0
    seated_capacity = 1
    total_capacity = 2
[[transit.vehicles]]
    vehicle_id = 101
    mode = "f"
    name = ""
    auto_equivalent = 0.0
    seated_capacity = 1
    total_capacity = 2
[[transit.vehicles]]
    vehicle_id = 103
    mode = "f"
    name = ""
    auto_equivalent = 0.0
    seated_capacity = 1
    total_capacity = 2
[[transit.vehicles]]
    vehicle_id = 110
    mode = "l"
    name = ""
    auto_equivalent = 0.0
    seated_capacity = 1
    total_capacity = 2
[[transit.vehicles]]
    vehicle_id = 111
    mode = "l"
    name = ""
    auto_equivalent = 0.0
    seated_capacity = 1
    total_capacity = 2
[[transit.vehicles]]
    vehicle_id = 120
    mode = "h"
    name = ""
    auto_equivalent = 0.0
    seated_capacity = 1
    total_capacity = 2
[[transit.vehicles]]
    vehicle_id = 130
    mode = "r"
    name = ""
    auto_equivalent = 0.0
    seated_capacity = 1
    total_capacity = 2
[[transit.vehicles]]
    vehicle_id = 131
    mode = "r"
    name = ""
    auto_equivalent = 0.0
    seated_capacity = 1
    total_capacity = 2
[[transit.vehicles]]
    vehicle_id = 133
    mode = "r"
    name = ""
    auto_equivalent = 0.0
    seated_capacity = 1
    total_capacity = 2<|MERGE_RESOLUTION|>--- conflicted
+++ resolved
@@ -680,13 +680,8 @@
     all_day_scenario_id = 1
     project_path = "emme_project/mtc_emme.emp"
     highway_database_path = "emme_project/Database_highway/emmebank"
-<<<<<<< HEAD
     active_database_paths = [ "emme_project/Database_active_south/emmebank", "emme_project/Database_active_north/emmebank" ]
     transit_database_path = "emme_project/Database_transit_taz/emmebank"
-=======
-    active_database_paths = [ "emme_project/Database_maz/emmebank", ]
-    transit_database_path = "emme_project/Database_transit/emmebank"
->>>>>>> 1d483197
 
 
 [[highway.capclass_lookup]]
