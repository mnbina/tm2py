<<<<<<< HEAD
####################################
#       MODEL CONFIGURATION        #
####################################

[[time_periods]]
    name = "ea"
    start_hour = 3
    length_hours = 3
    highway_capacity_factor = 3
    emme_scenario_id = 11
[[time_periods]]
    name = "am"
    start_hour = 6
    length_hours = 4
    highway_capacity_factor = 3.65
    emme_scenario_id = 12
[[time_periods]]
    name = "md"
    start_hour = 10
    length_hours = 5
    highway_capacity_factor = 5
    emme_scenario_id = 13
[[time_periods]]
    name = "pm"
    start_hour = 15
    length_hours = 4
    highway_capacity_factor = 3.65
    emme_scenario_id = 14
[[time_periods]]
    name = "ev"
    start_hour = 19
    length_hours = 8
    highway_capacity_factor = 8
    emme_scenario_id = 15

[logging]
    display_level = "STATUS"
    run_file_path  = "log_run.txt"
    run_file_level = "STATUS"
    log_file_path = "log_detail.txt"
    log_file_level = "DETAIL"
    log_on_error_file_path = "log_error.txt"
    notify_slack = false
    use_emme_logbook = true

[household]
    highway_demand_file = "demand_matrices/highway/household/TAZ_Demand_{period}.omx"
    transit_demand_file = "demand_matrices/transit/trn_demand_v9_trim_{period}.omx"
    active_demand_file = "demand_matrices/active/nm_demand_{period}.omx"
    ctramp_indiv_trip_file = "main/indivTripData_{iteration}.csv"
    ctramp_joint_trip_file = "main/jointTripData_{iteration}.csv"
    ctramp_hh_file = "main/householdData_{iteration}.csv"
	copy_from_examples = false
    host_ip_address = "10.1.36.121"
    ctramp_run_dir = 'D:\MTC\9-county\CTRAMP'
    sample_rate_iteration = [0.50]

    [household.rideshare_mode_split]
        "taxi"=0.08
        "single_tnc"=0.72
        "shared_tnc"=0.20
    [household.taxi_split]
        "da"= 0.00
        "sr2"= 0.53
        "sr3"= 0.47
    [household.single_tnc_split]
        "da"= 0.00
        "sr2"= 0.53
        "sr3"= 0.47
    [household.shared_tnc_split]
        "da"= 0.00
        "sr2"= 0.18
        "sr3"= 0.82
    [household.ctramp_mode_names]
        1 = 'da'
        2 = 'sr2'
        3 = 'sr3'
        4 = 'WALK'
        5 = 'BIKE'
        6 = 'wlk'
        7 = 'pnr'
        8 = 'knr'
        9 = 'RIDEHAIL'
	[household.income_segment]
        enabled = true
        segment_suffixes = ["LowInc", "MedInc", "HighInc", "XHighInc"]
        cutoffs = [0, 30000, 60000, 100000]

[accessibility]
    outfile = "inputs/accessibility.csv"

    [accessibility.land_use_aggregation]
        "RETEMPN" = ["RETEMPN"]
        "TOTEMP" = ["TOTEMP"]
    [accessibility.mode_names]
        "auto" = "auto"
        "transit" = "transit"
        "walk" = "nonMotorized"
    [accessibility.formula_auto]
        # second element of list contains matrices to be transposed
        # formatted as a list of [mode name, time period]
        "peak" = [[['dah','AM']],
            [['dah', 'PM']]]
        "offpeak" = [[['dah','MD']],
            [['dah', 'MD']]]
        "prop" = 'TIME'
    [accessibility.formula_transit]
        "peak" = [[['wlk_trn_wlk','AM']],
            [['wlk_trn_wlk', 'PM']]]
        "offpeak" = [[['wlk_trn_wlk','MD']], 
            [['wlk_trn_wlk', 'MD']]]
        "ivt" = ["IVT"]
        "ovt" = ['IWAIT', 'XWAIT','WAUX', 'WACC', 'WEGR']
        "prop" = 'TIME'
    [accessibility.formula_walk]
        "peak" = [[['WALK','MD']],
            [['WALK','MD']]]
        "offpeak" = [[['WALK','MD']],
            [['WALK','MD']]]
        "prop" = 'DIST'

[air_passenger]
    output_trip_table_directory = "demand_matrices/highway/air_passenger"
    outfile_trip_table_tmp = "tripsAirPax{period}.omx"
    highway_demand_file = "demand_matrices/highway/air_passenger/2015_tripsAirPax{period}.omx"
    input_demand_folder = "inputs/nonres"
    input_demand_filename_tmpl = "{year}_{direction}{airport}.csv"
    reference_start_year = "2007"
    reference_end_year = "2035"
    airport_names = [ "SFO", "OAK", "SJC",]
    [[air_passenger.demand_aggregation]]
        name = "da"
        mode = "da"
        access_modes = [ "ES", "PK", "RN", "TX", "LI",]
    [[air_passenger.demand_aggregation]]
        name = "S2"
        mode = "sr2"
        access_modes = [ "ES", "PK", "RN", "TX", "LI",]
    [[air_passenger.demand_aggregation]]
        name = "S3"
        mode = "sr3"
        access_modes = [ "ES", "PK", "RN", "TX", "LI", "VN", "HT", "CH",]

[internal_external]
    output_trip_table_directory = "demand_matrices/highway/internal_external"
    outfile_trip_table_tmp = "tripsIx{period}.omx"
    highway_demand_file = "demand_matrices/highway/internal_external/tripsIx{period}.omx"
    modes = ["da","sr2","sr3"]
    [internal_external.demand]
        input_demand_file = "inputs/nonres/IXDaily2006x4.may2208.new.omx"
        input_demand_matrixname_tmpl = "IX_Daily_{mode}"
        reference_year = 2005
    # Union city compatible test with 43 zones
    [[internal_external.demand.annual_growth_rate]]
        zone_index = [41, 42, 4688, 4689, 4690, 4691, 4692, 4704, 4705, 4706, 4707, 4708]
        factor = 1.05
        as_growth_rate = true
    [[internal_external.demand.annual_growth_rate]]
        zone_index = [4693, 4694,4695, 4696, 4698, 4699,  4701, 4702, 4703]
        factor = 1.010
        as_growth_rate = true
    [[internal_external.demand.annual_growth_rate]]
        zone_index = [4697]
        factor = 0
    [[internal_external.demand.annual_growth_rate]]
        zone_index = 4700
        factor = 1.015
        as_growth_rate = true
    [[internal_external.demand.special_gateway_adjust]]
        zone_index = 4693
        factor = 1.020228
    [[internal_external.demand.special_gateway_adjust]]
        zone_index = 4695
        factor = 1.242555
    [[internal_external.demand.special_gateway_adjust]]
        zone_index = 4696
        factor = 0.848518
    [[internal_external.demand.special_gateway_adjust]]
        zone_index = 4698
        factor = 1.673817
    [internal_external.time_of_day]
        [[internal_external.time_of_day.classes]]
            name = "internal_external"
            [[internal_external.time_of_day.classes.time_period_split]]
                time_period = "ea"
                production = 0.15329
                attraction = 0.06440
            [[internal_external.time_of_day.classes.time_period_split]]
                time_period = "am"
                production = 0.26441
                attraction = 0.17540
            [[internal_external.time_of_day.classes.time_period_split]]
                time_period = "md"
                production = 0.25720
                attraction = 0.26950
            [[internal_external.time_of_day.classes.time_period_split]]
                time_period = "pm"
                production = 0.21490
                attraction = 0.29824
            [[internal_external.time_of_day.classes.time_period_split]]
                time_period = "ev"
                production = 0.11020
                attraction = 0.19246
    [internal_external.toll_choice]
        value_of_time = 14.95
        operating_cost_per_mile = 13.61
        [[internal_external.toll_choice.classes]]
            name = "da"
            skim_mode = "da"
        [[internal_external.toll_choice.classes]]
            name = "sr2"
            skim_mode = "sr2"
            [[internal_external.toll_choice.classes.property_factors]]
                property = "toll"
                coeff = 0.5714285714285714
        [[internal_external.toll_choice.classes]]
            name = "sr3"
            skim_mode = "sr3"
            [[internal_external.toll_choice.classes.property_factors]]
                property = "toll"
                coeff = 0.4
        [[internal_external.toll_choice.utility]]
            # The in-vehicle time coefficient is taken from the work trip mode choice model.
            # coefficient for in-vehicle time = -0.0220/0.25 = -0.088
            property = "time"
            coeff = -0.088

[truck]
    output_trip_table_directory = "demand_matrices/highway/commercial"
    outfile_trip_table_tmp = "tripstrk{period}.omx"
    highway_demand_file = "demand_matrices/highway/commercial/tripstrk{period}.omx"
    segment_demand_by_toll = false
    [truck.land_use_aggregation]
        "AGREMPN" = ["AGREMPN"]
        "RETEMPN" = ["RETEMPN"]
        "FPSEMPN" = ["FPSEMPN"]
        "HEREMPN" = ["HEREMPN"]
        "MWTEMPN" = ["MWTEMPN"]
        "OTHEMPN" = ["OTHEMPN"]
        "TOTEMP" = ["TOTEMP"]
        "TOTHH" = ["TOTHH"]
    [[truck.classes]]
        name = "vsmtrk"
        description = "very small truck"
    [[truck.classes]]
        name = "smltrk"
        description = "small truck"
    [[truck.classes]]
        name = "medtrk"
        description = "medium truck"
    [[truck.classes]]
        name = "lrgtrk"
        description = "large truck"
    [[truck.impedances]]
        name = "trk"
        skim_mode = "trk"
        [truck.impedances.time_blend]
            "AM" = 0.3333333333
            "MD" = 0.6666666667
    [[truck.impedances]]
        name = "lrgtrk"
        skim_mode = "lrgtrk"
        [truck.impedances.time_blend]
            "AM" = 0.3333333333
            "MD" = 0.6666666667
    [truck.trip_dist]
        k_factors_file = "inputs/nonres/truckkfact.omx"
        friction_factors_file = "inputs/nonres/truckFF.csv"
        max_balance_iterations = 999
        max_balance_relative_error = 0.0001
    [[truck.trip_dist.classes]]
        name = "vsmtrk"
        impedance = "trk"
        use_k_factors = true
    [[truck.trip_dist.classes]]
        name = "smltrk"
        impedance = "trk"
        use_k_factors = true
    [[truck.trip_dist.classes]]
        name = "medtrk"
        impedance = "trk"
        use_k_factors = true
    [[truck.trip_dist.classes]]
        name = "lrgtrk"
        impedance = "lrgtrk"
        use_k_factors = true
    [[truck.trip_gen.classes]]
        name = "vsmtrk"
        purpose = "linked"
        balance_to = "productions"
        [truck.trip_gen.classes.production_formula]
            constant = 0
            multiplier = 0.96
            [[truck.trip_gen.classes.production_formula.land_use_rates]]
                property = 'RETEMPN'
                coeff = 0.95409
            [[truck.trip_gen.classes.production_formula.land_use_rates]]
                property = 'FPSEMPN'
                coeff = 0.54333
            [[truck.trip_gen.classes.production_formula.land_use_rates]]
                property = 'HEREMPN'
                coeff = 0.50769
            [[truck.trip_gen.classes.production_formula.land_use_rates]]
                property = 'OTHEMPN'
                coeff = 0.63558
            [[truck.trip_gen.classes.production_formula.land_use_rates]]
                property = 'AGREMPN'
                coeff = 1.10181
            [[truck.trip_gen.classes.production_formula.land_use_rates]]
                property = 'MWTEMPN'
                coeff = 0.81576
            [[truck.trip_gen.classes.production_formula.land_use_rates]]
                property = 'TOTHH'
                coeff = 0.26565
    [[truck.trip_gen.classes]]
        name = "smltrk"
        purpose = "linked"
        balance_to = "productions"
        [truck.trip_gen.classes.production_formula]
            constant = 0
            multiplier = 1
            [[truck.trip_gen.classes.production_formula.land_use_rates]]
            property = 'TOTEMP'
            coeff = 0.0324
    [[truck.trip_gen.classes]]
        name = "smltrk"
        purpose = "garage"
        balance_to = "productions"
        [truck.trip_gen.classes.production_formula]
            [[truck.trip_gen.classes.production_formula.land_use_rates]]
                property = 'RETEMPN'
                coeff = 0.02146
            [[truck.trip_gen.classes.production_formula.land_use_rates]]
                property = 'FPSEMPN'
                coeff = 0.02424
            [[truck.trip_gen.classes.production_formula.land_use_rates]]
                property = 'HEREMPN'
                coeff = 0.01320
            [[truck.trip_gen.classes.production_formula.land_use_rates]]
                property = 'OTHEMPN'
                coeff = 0.04325
            [[truck.trip_gen.classes.production_formula.land_use_rates]]
                property = 'AGREMPN'
                coeff = 0.05021
            [[truck.trip_gen.classes.production_formula.land_use_rates]]
                property = 'MWTEMPN'
                coeff = 0.01960
        [truck.trip_gen.classes.attraction_formula]
            [[truck.trip_gen.classes.attraction_formula.land_use_rates]]
                property = 'TOTEMP'
                coeff = 0.0234
    [[truck.trip_gen.classes]]
        name = "medtrk"
        purpose = "linked"
        balance_to = "productions"
        [truck.trip_gen.classes.production_formula]
            constant = 0
            multiplier =  1
            [[truck.trip_gen.classes.production_formula.land_use_rates]]
                property = 'TOTEMP'
                coeff = 0.0039
    [[truck.trip_gen.classes]]
        name = "medtrk"
        purpose = "garage"
        balance_to = "productions"
        [truck.trip_gen.classes.production_formula]
            [[truck.trip_gen.classes.production_formula.land_use_rates]]
                property = 'RETEMPN'
                coeff = 0.00102
            [[truck.trip_gen.classes.production_formula.land_use_rates]]
                property = 'FPSEMPN'
                coeff = 0.00147
            [[truck.trip_gen.classes.production_formula.land_use_rates]]
                property = 'HEREMPN'
                coeff = 0.00025
            [[truck.trip_gen.classes.production_formula.land_use_rates]]
                property = 'OTHEMPN'
                coeff = 0.00331
            [[truck.trip_gen.classes.production_formula.land_use_rates]]
                property = 'AGREMPN'
                coeff = 0.00445
            [[truck.trip_gen.classes.production_formula.land_use_rates]]
                property = 'MWTEMPN'
                coeff = 0.00165
        [truck.trip_gen.classes.attraction_formula]
            [[truck.trip_gen.classes.attraction_formula.land_use_rates]]
                property = 'TOTEMP'
                coeff = 0.0046
    [[truck.trip_gen.classes]]
        name = "lrgtrk"
        purpose = "linked"
        balance_to = "productions"
        [truck.trip_gen.classes.production_formula]
            constant = 0
            multiplier =  1
            [[truck.trip_gen.classes.production_formula.land_use_rates]]
            property = 'TOTEMP'
            coeff = 0.0073
    [[truck.trip_gen.classes]]
        name  = "lrgtrk"
        purpose = "garage"
        balance_to = "productions"
        [truck.trip_gen.classes.production_formula]
            [[truck.trip_gen.classes.production_formula.land_use_rates]]
                property = 'RETEMPN'
                coeff = 0.00183
            [[truck.trip_gen.classes.production_formula.land_use_rates]]
                property = 'FPSEMPN'
                coeff = 0.00482
            [[truck.trip_gen.classes.production_formula.land_use_rates]]
                property = 'HEREMPN'
                coeff = 0.00274
            [[truck.trip_gen.classes.production_formula.land_use_rates]]
                property = 'OTHEMPN'
                coeff = 0.00795
            [[truck.trip_gen.classes.production_formula.land_use_rates]]
                property = 'AGREMPN'
                coeff = 0.01125
            [[truck.trip_gen.classes.production_formula.land_use_rates]]
                property = 'MWTEMPN'
                coeff = 0.00486
        [truck.trip_gen.classes.attraction_formula]
            [[truck.trip_gen.classes.attraction_formula.land_use_rates]]
                property = 'TOTEMP'
                coeff = 0.0136
        [truck.time_of_day]
        [[truck.time_of_day.classes]]
            name = "vsmtrk"
            [[truck.time_of_day.classes.time_period_split]]
                time_period = "ea"
                od = 0.0235
            [[truck.time_of_day.classes.time_period_split]]
                time_period = "am"
                od = 0.0700
            [[truck.time_of_day.classes.time_period_split]]
                time_period = "md"
                od = 0.6360
            [[truck.time_of_day.classes.time_period_split]]
                time_period = "pm"
                od = 0.1000
            [[truck.time_of_day.classes.time_period_split]]
                time_period = "ev"
                od = 0.1705
        [[truck.time_of_day.classes]]
            name = "smltrk"
            [[truck.time_of_day.classes.time_period_split]]
                time_period = "ea"
                od = 0.0765
            [[truck.time_of_day.classes.time_period_split]]
                time_period = "am"
                od = 0.2440
            [[truck.time_of_day.classes.time_period_split]]
                time_period = "md"
                od = 0.3710
            [[truck.time_of_day.classes.time_period_split]]
                time_period = "pm"
                od= 0.2180
            [[truck.time_of_day.classes.time_period_split]]
                time_period = "ev"
                od = 0.0905
        [[truck.time_of_day.classes]]
            name = "medtrk"
            [[truck.time_of_day.classes.time_period_split]]
                time_period = "ea"
                od = 0.0665
            [[truck.time_of_day.classes.time_period_split]]
                time_period = "am"
                od = 0.2930
            [[truck.time_of_day.classes.time_period_split]]
                time_period = "md"
                od = 0.3935
            [[truck.time_of_day.classes.time_period_split]]
                time_period = "pm"
                od = 0.1730
            [[truck.time_of_day.classes.time_period_split]]
                time_period = "ev"
                od = 0.0740
        [[truck.time_of_day.classes]]
            name = "lrgtrk"
            [[truck.time_of_day.classes.time_period_split]]
                time_period = "ea"
                od = 0.1430
            [[truck.time_of_day.classes.time_period_split]]
                time_period = "am"
                od = 0.2320
            [[truck.time_of_day.classes.time_period_split]]
                time_period = "md"
                od = 0.3315
            [[truck.time_of_day.classes.time_period_split]]
                time_period = "pm"
                od = 0.1750
            [[truck.time_of_day.classes.time_period_split]]
                time_period = "ev"
                od = 0.1185
    [truck.toll_choice]
        value_of_time = 14.95
        operating_cost_per_mile = 13.61
        [[truck.toll_choice.classes]]
            name = "trk"
            skim_mode = "trk"
        [[truck.toll_choice.classes]]
            name = "lgstrk"
            skim_mode = "lrgtrk"
        [[truck.toll_choice.utility]]
            property = "time"
            coeff = -0.088

[active_modes]
    emme_scenario_id = 1
    output_skim_path = "skims/active"
    output_skim_filename_tmpl = "nonmotskm.omx"
    output_skim_matrixname_tmpl = "{property}{mode}"
    
    [[active_modes.classes]]
    # for accessibility calculations
        name = "WALK"
        description = "walk"
        mode_code = "nmw"
        skims = ["DIST"]
    
    [[active_modes.classes]]
    # for accessibility calculations
        name = "BIKE"
        description = "bike"
        mode_code = "nmb"
        skims = ["DIST"]
    
    [[active_modes.shortest_path_skims]]
        mode = "walk"
        roots = "MAZ"
        leaves = "MAZ"
        max_dist_miles = 3
        output = "skims/non_motorized/ped_distance_maz_maz.txt"
    [[active_modes.shortest_path_skims]]
        mode = "walk"
        roots = "MAZ"
        leaves = "TAP"
        max_dist_miles = 0.5
        output = "skims/non_motorized/ped_distance_maz_tap.txt"
    [[active_modes.shortest_path_skims]]
        mode = "bike"
        roots = "MAZ"
        leaves = "MAZ"
        max_dist_miles = 3
        output = "skims/non_motorized/bike_distance_maz_maz.txt"
    [[active_modes.shortest_path_skims]]
        mode = "bike"
        roots = "MAZ"
        leaves = "TAP"
        max_dist_miles = 3
        output = "skims/non_motorized/bike_distance_maz_tap.txt"
    [[active_modes.shortest_path_skims]]
        mode = "bike"
        roots = "TAZ"
        leaves = "TAZ"
        output = "skims/non_motorized/bike_distance_taz_taz.txt"
    [[active_modes.shortest_path_skims]]
        mode = "walk"
        roots = "TAP"
        leaves = "TAP"
        max_dist_miles = 0.5
        output = "skims/non_motorized/ped_distance_tap_tap.txt"


[highway]
    output_skim_path = "skims/highway"
    output_skim_filename_tmpl = "HWYSKM{time_period}.omx"
    output_skim_matrixname_tmpl = "{property_name}{class_name}"
    relative_gap = 0.0005
    max_iterations = 100
    run_maz_assignment = false
    # labels entire highway network (any of the classes) + MAZ connectors
    generic_highway_mode_code = "c"
    # include other MAZs to estimate density (pop+jobs*2.5)/acres for each MAZ
    area_type_buffer_dist_miles = 0.5
    [highway.tolls]
        file_path = "inputs/hwy/tolls.csv"
        bridgetoll_file_path = "inputs/hwy/tolls_bridge.csv"
        src_vehicle_group_names = ["daxh", "dah", "dam", "dal", "s2xh", "s2h", "s2m", "s2l",  "s3xh", "s3h", "s3m", "s3l", "vsm", "sml", "med", "lrg"]
        # the dst_vehicle_group_names is used in the class group suffix for the
        # highway.classes toll attribute name and the skims name, "bridgetoll_{}"
        # and "valuetoll_{}"
        dst_vehicle_group_names = ["daxh", "dah", "dam", "dal", "s2xh", "s2h", "s2m", "s2l",  "s3xh", "s3h", "s3m", "s3l", "vsm", "sml", "med", "lrg"]
        # tollbooth separates links with "bridge" tolls (index < this value)
        # (used in all classes) vs. "value" tolls (used in toll-available classes only)
        # TM2: TOLLBOOTH codes 11 and above (please see hwyParam.block which denotes this value) are reserved for so-called "value
        # toll" facilities, which are currently used to model high-occupancy toll (HOT) lanes.  These variables can be used
        # to toll specific links (each link with a different toll needs a different TOLLBOOTH code).
        valuetoll_start_tollbooth_code = 11
        # temporary settings for dynamic tolling
        run_dynamic_toll = true
        max_dynamic_toll_iter = 5
        dynamic_toll_inner_iter = 20
        valuetoll_increment = 0.1
        max_dynamic_valuetoll = 1.0
        output_valuetoll_path = "dynamic_valuetolls/"

    [highway.msa]
        apply_msa = true

    [highway.maz_to_maz]
        mode_code = "x"
        excluded_links = [ "is_toll_daxh", "is_toll_dah", "is_toll_dam", "is_toll_dal", "is_sr",]
        operating_cost_per_mile = 14.95
        value_of_time = 13.61
        output_skim_file = "skims/highway/HWYSKIM_MAZMAZ_DA.csv"
        skim_period = "md"
        max_skim_cost = 10.8
            # based on ~= 5 miles @ 40 mph = 11
            #           = time + (0.6 / vot) * (dist * opcost)
            #           = 5 / 40 * 60 + (0.6 / 13.61) * (5 * 14.95)
        demand_file = "demand_matrices/highway/maz_demand/auto_{period}_MAZ_AUTO_{number}_{period}.omx"
        [[highway.maz_to_maz.demand_county_groups]]
            number = 1
            counties = ["San Francisco", "San Mateo", "Santa Clara"]
        [[highway.maz_to_maz.demand_county_groups]]
            number = 2
            counties = ["Alameda", "Contra Costa"]
        [[highway.maz_to_maz.demand_county_groups]]
            number = 3
            counties = ["Solano", "Napa", "Sonoma", "Marin"]

    [[highway.classes]]
        name = "daxh"
        description = "drive alone (XHighInc)"
        mode_code = "d"
        excluded_links = [ "is_sr",]
        value_of_time = 12.86
        operating_cost_per_mile = 13.61
        toll = [ "@bridgetoll_daxh", "@valuetoll_daxh" ]
        skims = [ "time", "dist", "freeflowtime", "btoll", "vtoll", "gctime", "cost", ]
        output_skim_matrixname_tmpl = "{property_name}{class_name}"
        [[highway.classes.demand]]
            source = "household"
            name = "da_XHighInc"
        [[highway.classes.demand]]
            source = "air_passenger"
            name = "da"
        [[highway.classes.demand]]
            source = "internal_external"
            name = "da_XHighInc"
    [[highway.classes]]
        name = "dah"
        description = "drive alone (HighInc)"
        mode_code = "d"
        excluded_links = [ "is_sr",]
        value_of_time = 10.44
        operating_cost_per_mile = 13.61
        toll = [ "@bridgetoll_dah", "@valuetoll_dah" ]
        skims = [ "time", "dist", "freeflowtime", "btoll", "vtoll", "gctime", "cost", ]
        output_skim_matrixname_tmpl = "{property_name}{class_name}"
        [[highway.classes.demand]]
            source = "household"
            name = "da_HighInc"
        [[highway.classes.demand]]
            source = "internal_external"
            name = "da_HighInc"
    [[highway.classes]]
        name = "dam"
        description = "drive alone (MedInc)"
        mode_code = "d"
        excluded_links = [ "is_sr",]
        value_of_time = 8.81
        operating_cost_per_mile = 13.61
        toll = [ "@bridgetoll_dam", "@valuetoll_dam" ]
        skims = [ "time", "dist", "freeflowtime", "btoll", "vtoll", "gctime", "cost", ]
        output_skim_matrixname_tmpl = "{property_name}{class_name}"
        [[highway.classes.demand]]
            source = "household"
            name = "da_MedInc"
        [[highway.classes.demand]]
            source = "internal_external"
            name = "da_MedInc"
    [[highway.classes]]
        name = "dal"
        description = "drive alone (LowInc)"
        mode_code = "d"
        excluded_links = [ "is_sr",]
        value_of_time = 6.01
        operating_cost_per_mile = 13.61
        toll = [ "@bridgetoll_dal", "@valuetoll_dal" ]
        skims = [ "time", "dist", "freeflowtime", "btoll", "vtoll", "gctime", "cost", ]
        output_skim_matrixname_tmpl = "{property_name}{class_name}"
        [[highway.classes.demand]]
            source = "household"
            name = "da_LowInc"
        [[highway.classes.demand]]
            source = "internal_external"
            name = "da_LowInc"

    [[highway.classes]]
        name = "s2xh"
        description = "shared ride 2 (XHighInc)"
        mode_code = "e"
        excluded_links = [ "is_sr3",]
        value_of_time = 12.86
        operating_cost_per_mile = 13.61
        toll = [ "@bridgetoll_s2xh", "@valuetoll_s2xh" ]
        toll_factor = 0.5714285714285714
        skims = [ "time", "dist", "freeflowtime", "btoll", "vtoll", "gctime", "cost", ]
        output_skim_matrixname_tmpl = "{property_name}{class_name}"
        [[highway.classes.demand]]
            source = "household"
            name = "sr2_XHighInc"
            factor = 0.5714285714285714
        [[highway.classes.demand]]
            source = "air_passenger"
            name = "s2"
        [[highway.classes.demand]]
            source = "internal_external"
            name = "sr2_XHighInc"
    [[highway.classes]]
        name = "s2h"
        description = "shared ride 2 (HighInc)"
        mode_code = "e"
        excluded_links = [ "is_sr3",]
        value_of_time = 10.44
        operating_cost_per_mile = 13.61
        toll = [ "@bridgetoll_s2h", "@valuetoll_s2h" ]
        toll_factor = 0.5714285714285714
        skims = [ "time", "dist", "freeflowtime", "btoll", "vtoll", "gctime", "cost", ]
        output_skim_matrixname_tmpl = "{property_name}{class_name}"
        [[highway.classes.demand]]
            source = "household"
            name = "sr2_HighInc"
            factor = 0.5714285714285714
        [[highway.classes.demand]]
            source = "internal_external"
            name = "sr2_HighInc"
    [[highway.classes]]
        name = "s2m"
        description = "shared ride 2 (MedInc)"
        mode_code = "e"
        excluded_links = [ "is_sr3",]
        value_of_time = 8.81
        operating_cost_per_mile = 13.61
        toll = [ "@bridgetoll_s2m", "@valuetoll_s2m" ]
        toll_factor = 0.5714285714285714
        skims = [ "time", "dist", "freeflowtime", "btoll", "vtoll", "gctime", "cost", ]
        output_skim_matrixname_tmpl = "{property_name}{class_name}"
        [[highway.classes.demand]]
            source = "household"
            name = "sr2_MedInc"
            factor = 0.5714285714285714
        [[highway.classes.demand]]
            source = "internal_external"
            name = "sr2_MedInc"
    [[highway.classes]]
        name = "s2l"
        description = "shared ride 2 (LowInc)"
        mode_code = "e"
        excluded_links = [ "is_sr3",]
        value_of_time = 6.01
        operating_cost_per_mile = 13.61
        toll = [ "@bridgetoll_s2l", "@valuetoll_s2l" ]
        toll_factor = 0.5714285714285714
        skims = [ "time", "dist", "freeflowtime", "btoll", "vtoll", "gctime", "cost", ]
        output_skim_matrixname_tmpl = "{property_name}{class_name}"
        [[highway.classes.demand]]
            source = "household"
            name = "sr2_LowInc"
            factor = 0.5714285714285714
        [[highway.classes.demand]]
            source = "internal_external"
            name = "sr2_LowInc"

    [[highway.classes]]
        name = "s3xh"
        description = "shared ride 3+ (XHighInc)"
        mode_code = "f"
        excluded_links = []
        value_of_time = 12.86
        operating_cost_per_mile = 13.61
        toll = [ "@bridgetoll_s3xh", "@valuetoll_s3xh" ]
        toll_factor = 0.4
        skims = [ "time", "dist", "freeflowtime", "btoll", "vtoll", "gctime", "cost", ]
        output_skim_matrixname_tmpl = "{property_name}{class_name}"
        [[highway.classes.demand]]
            source = "household"
            name = "sr3_XHighInc"
            factor = 0.4
        [[highway.classes.demand]]
            source = "air_passenger"
            name = "s3"
        [[highway.classes.demand]]
            source = "internal_external"
            name = "sr3_XHighInc"
    [[highway.classes]]
        name = "s3h"
        description = "shared ride 3+ (HighInc)"
        mode_code = "f"
        excluded_links = []
        value_of_time = 10.44
        operating_cost_per_mile = 13.61
        toll = [ "@bridgetoll_s3h", "@valuetoll_s3h" ]
        toll_factor = 0.4
        skims = [ "time", "dist", "freeflowtime", "btoll", "vtoll", "gctime", "cost", ]
        output_skim_matrixname_tmpl = "{property_name}{class_name}"
        [[highway.classes.demand]]
            source = "household"
            name = "sr3_HighInc"
            factor = 0.4
        [[highway.classes.demand]]
            source = "internal_external"
            name = "sr3_HighInc"
    [[highway.classes]]
        name = "s3m"
        description = "shared ride 3+ (MedInc)"
        mode_code = "f"
        excluded_links = []
        value_of_time = 8.81
        operating_cost_per_mile = 13.61
        toll = [ "@bridgetoll_s3m", "@valuetoll_s3m" ]
        toll_factor = 0.4
        skims = [ "time", "dist", "freeflowtime", "btoll", "vtoll", "gctime", "cost", ]
        output_skim_matrixname_tmpl = "{property_name}{class_name}"
        [[highway.classes.demand]]
            source = "household"
            name = "sr3_MedInc"
            factor = 0.4
        [[highway.classes.demand]]
            source = "internal_external"
            name = "sr3_MedInc"
    [[highway.classes]]
        name = "s3l"
        description = "shared ride 3+ (LowInc)"
        mode_code = "f"
        excluded_links = []
        value_of_time = 6.01
        operating_cost_per_mile = 13.61
        toll = [ "@bridgetoll_s3l", "@valuetoll_s3l" ]
        toll_factor = 0.4
        skims = [ "time", "dist", "freeflowtime", "btoll", "vtoll", "gctime", "cost", ]
        output_skim_matrixname_tmpl = "{property_name}{class_name}"
        [[highway.classes.demand]]
            source = "household"
            name = "sr3_LowInc"
            factor = 0.4
        [[highway.classes.demand]]
            source = "internal_external"
            name = "sr3_LowInc"

    [[highway.classes]]
        name = "trk"
        description = "truck"
        mode_code = "t"
        excluded_links = ["is_sr",]
        value_of_time = 29.92
        operating_cost_per_mile = 24.71
        toll = [ "@bridgetoll_sml", "@valuetoll_sml" ]
        skims = [ "time", "dist", "freeflowtime", "btoll_vsm", "btoll_sml", "btoll_med", "vtoll_vsm", "vtoll_sml", "vtoll_med", "gctime", "cost", ]
        output_skim_matrixname_tmpl = "{property_name}{class_name}"
        [[highway.classes.demand]]
            source = "truck"
            name = "vsmtrk"
        [[highway.classes.demand]]
            source = "truck"
            name = "smltrk"
        [[highway.classes.demand]]
            source = "truck"
            name = "medtrk"
    [[highway.classes]]
        name = "lrg"
        description = "large truck"
        mode_code = "l"
        excluded_links = ["is_auto_only"]
        value_of_time = 29.92
        operating_cost_per_mile = 24.71
        toll = [ "@bridgetoll_lrg", "@valuetoll_lrg" ]
        pce = 2.0
        skims = [ "time", "dist", "freeflowtime", "btoll", "vtoll", "gctime", "cost", ]
        output_skim_matrixname_tmpl = "{property_name}{class_name}"
        [[highway.classes.demand]]
            source = "truck"
            name = "lrgtrk"
            factor = 2.0

    [highway.convergence]
        output_convergence_report_path = "output_summaries/highway_convergence_report.txt"
		output_triptable_path = "output_summaries/trip_tables_{iteration}.omx"
		output_skim_path = "output_summaries/skims_{iteration}.omx"
		selected_od_pair = [1,100]
		skim_selected_time_periods = ["am","pm"]
		ft_types = [1,2,4,5,6]
		output_network_attr_filename = "output_summaries/network_attrs_{iteration}.parquet"
		output_network_summary_filename = "output_summaries/network_summary_{iteration}.csv"
		
		[highway.convergence.selected_links]
			38545="Bay Bridge west span (eastbound)"
			4166="Bay Bridge west span (westbound)"
			3087470="I-80 corridor between Richmond and Oakland (southbound)"
			3149662="I-80 corridor between Richmond and Oakland (northbound)"
			4045624="I-80 corridor between Richmond and Oakland (southbound)"
			4089555="I-80 corridor between Richmond and Oakland (northbound)"
			3057003="580 between Pleasanton and Livermore (westbound)"
			3160653="580 between Pleasanton and Livermore (eastbound)"
			1034144="101 between SF and San Mateo County (southbound)"
			1040116="101 between SF and San Mateo County (northbound)"
			1048514="280 between SF and San Mateo County (southbound)"
			1070169="280 between SF and San Mateo County (northbound)"
			3055218="I-880 between hayward and fremont parallel to BART services (northbound)"
			3004982="I-880 between hayward and fremont parallel to BART services (southbound)"
		
		[[highway.convergence.summary_mode_group]]
			name = "KNR Transit"
			modes = ["KNR_TRN_WLK", "WLK_TRN_KNR"]
		[[highway.convergence.summary_mode_group]]
			name = "PNR Transit"
			modes = ["PNR_TRN_WLK", "WLK_TRN_PNR"]		
		[[highway.convergence.summary_mode_group]]
			name = "Walk access transit"
			modes = ["WLK_TRN_WLK"]
		[[highway.convergence.summary_mode_group]]
			name = "Truck"
			modes = ["trk", "lrgtrk"]
		[[highway.convergence.summary_mode_group]]
			name = "HOV"
			modes = ["s2", "s3"]
		[[highway.convergence.summary_mode_group]]
			name = "Drive alone"
			modes = ["dah"]
		
		

[transit]
    apply_msa_demand = false
    value_of_time = 12.8 # 16.2*(180.20/227.47) https://github.com/BayAreaMetro/modeling-website/wiki/InflationAssumptions
    effective_headway_source = "hdw"
    initial_wait_perception_factor = 1.5
    transfer_wait_perception_factor = 3.0
    walk_perception_factor = 2.0
    drive_perception_factor = 3.0
    max_transfers = 3
    output_skim_path = "skims/transit"
    output_skim_filename_tmpl = "trnskm{time_period}_{set_name}.omx"
    output_skim_matrixname_tmpl = "{property}"
    output_stop_usage_path = "output_summaries\\stop_usage_{period}.csv"
    output_transit_boardings_path = "output_summaries\\boardings_by_line_{period}.csv"
    output_shapefile_path = "output_summaries\\{period}_assn.shp"
    fares_path = "inputs\\trn\\fares.far"
    fare_matrix_path = "inputs\\trn\\fareMatrix.txt"
    # max expected transfer distance for mode-to-mode transfer fare table generation
    fare_max_transfer_distance_miles = 3
    # for TAZ instead of TAPs
    override_connectors = false # don't run prepare connector
    override_connector_times = false # has removed all drive connectors
    # mask options
    mask_noncombo_allpen = false
    mask_over_3_xfers = false
    # fare option
    use_fares = true
    fare_2015_to_2000_deflator = 0.698 #180.20/258.27
    # transit assignment methods
    congested_transit_assignment = true
    use_ccr = false
    # peaking factor option
    use_peaking_factor = true
    am_peaking_factor = 1.219
    pm_peaking_factor = 1.262

    [[transit.classes]]
        name = "wlk_trn_wlk"
        description = "walk access to transit, walk egress from transit" 
        skims = ['BOARDS', 'DDIST', 'DTIME', 'FARE', 'IVT', 'IVTCOM', 'IVTEXP', 'IVTFRY', 'IVTHVY', 'IVTLOC', 'IVTLRT', 'IWAIT', 'PIVTCOM', 'PIVTEXP', 'PIVTFRY', 'PIVTHVY', 'PIVTLOC', 'PIVTLRT', 'WACC', 'WAIT', 'WAUX', 'WEGR', 'XWAIT']
    [[transit.classes]]
        name = "pnr_trn_wlk"
        description = "pnr access to transit, walk egress from transit" 
        skims = ['BOARDS', 'DDIST', 'DTIME', 'FARE', 'IVT', 'IVTCOM', 'IVTEXP', 'IVTFRY', 'IVTHVY', 'IVTLOC', 'IVTLRT', 'IWAIT', 'PIVTCOM', 'PIVTEXP', 'PIVTFRY', 'PIVTHVY', 'PIVTLOC', 'PIVTLRT', 'WACC', 'WAIT', 'WAUX', 'WEGR', 'XWAIT']
    [[transit.classes]]
        name = "wlk_trn_pnr"
        description = "walk access to transit, pnr egress from transit" 
        skims = ['BOARDS', 'DDIST', 'DTIME', 'FARE', 'IVT', 'IVTCOM', 'IVTEXP', 'IVTFRY', 'IVTHVY', 'IVTLOC', 'IVTLRT', 'IWAIT', 'PIVTCOM', 'PIVTEXP', 'PIVTFRY', 'PIVTHVY', 'PIVTLOC', 'PIVTLRT', 'WACC', 'WAIT', 'WAUX', 'WEGR', 'XWAIT']
    [[transit.classes]]
        name = "knr_trn_wlk"
        description = "knr access to transit, walk egress from transit" 
        skims = ['BOARDS', 'DDIST', 'DTIME', 'FARE', 'IVT', 'IVTCOM', 'IVTEXP', 'IVTFRY', 'IVTHVY', 'IVTLOC', 'IVTLRT', 'IWAIT', 'PIVTCOM', 'PIVTEXP', 'PIVTFRY', 'PIVTHVY', 'PIVTLOC', 'PIVTLRT', 'WACC', 'WAIT', 'WAUX', 'WEGR', 'XWAIT']
    [[transit.classes]]
        name = "wlk_trn_knr"
        description = "walk access to transit, knr egress from transit" 
        skims = ['BOARDS', 'DDIST', 'DTIME', 'FARE', 'IVT', 'IVTCOM', 'IVTEXP', 'IVTFRY', 'IVTHVY', 'IVTLOC', 'IVTLRT', 'IWAIT', 'PIVTCOM', 'PIVTEXP', 'PIVTFRY', 'PIVTHVY', 'PIVTLOC', 'PIVTLRT', 'WACC', 'WAIT', 'WAUX', 'WEGR', 'XWAIT']

[emme]
    num_processors = "MAX-1"
    all_day_scenario_id = 1
    project_path = "emme_project\\mtc_emme.emp"
    highway_database_path = "emme_project\\Database_highway\\emmebank"
    active_database_paths = [ "emme_project/Database_active_south/emmebank", "emme_project/Database_active_north/emmebank" ]
    transit_database_path = "emme_project\\Database_transit\\emmebank"

[[highway.capclass_lookup]]
	capclass = 0
	capacity = 0
	free_flow_speed = 0
	critical_speed = 0

[[highway.capclass_lookup]]
	capclass = 1
	capacity = 2050
	free_flow_speed = 55
	critical_speed = 25.898

[[highway.capclass_lookup]]
	capclass = 2
	capacity = 1450
	free_flow_speed = 40
	critical_speed = 11.772

[[highway.capclass_lookup]]
	capclass = 3
	capacity = 1450
	free_flow_speed = 30
	critical_speed = 18.835

[[highway.capclass_lookup]]
	capclass = 4
	capacity = 900
	free_flow_speed = 20
	critical_speed = 7.063

[[highway.capclass_lookup]]
	capclass = 5
	capacity = 900
	free_flow_speed = 20
	critical_speed = 4.709

[[highway.capclass_lookup]]
	capclass = 6
	capacity = 600
	free_flow_speed = 15
	critical_speed = 4.709

[[highway.capclass_lookup]]
	capclass = 7
	capacity = 600
	free_flow_speed = 15
	critical_speed = 3

[[highway.capclass_lookup]]
	capclass = 8
	capacity = 2050
	free_flow_speed = 18
	critical_speed = 47.087

[[highway.capclass_lookup]]
	capclass = 11
	capacity = 2050
	free_flow_speed = 55
	critical_speed = 25.898

[[highway.capclass_lookup]]
	capclass = 12
	capacity = 1450
	free_flow_speed = 40
	critical_speed = 11.772

[[highway.capclass_lookup]]
	capclass = 13
	capacity = 1500
	free_flow_speed = 30
	critical_speed = 18.835

[[highway.capclass_lookup]]
	capclass = 14
	capacity = 950
	free_flow_speed = 25
	critical_speed = 9.417

[[highway.capclass_lookup]]
	capclass = 15
	capacity = 950
	free_flow_speed = 25
	critical_speed = 4.709

[[highway.capclass_lookup]]
	capclass = 16
	capacity = 650
	free_flow_speed = 20
	critical_speed = 4.709

[[highway.capclass_lookup]]
	capclass = 17
	capacity = 650
	free_flow_speed = 20
	critical_speed = 3

[[highway.capclass_lookup]]
	capclass = 18
	capacity = 2050
	free_flow_speed = 18
	critical_speed = 47.087

[[highway.capclass_lookup]]
	capclass = 21
	capacity = 2100
	free_flow_speed = 60
	critical_speed = 28.252

[[highway.capclass_lookup]]
	capclass = 22
	capacity = 1600
	free_flow_speed = 45
	critical_speed = 14.126

[[highway.capclass_lookup]]
	capclass = 23
	capacity = 1550
	free_flow_speed = 35
	critical_speed = 21.189

[[highway.capclass_lookup]]
	capclass = 24
	capacity = 1000
	free_flow_speed = 30
	critical_speed = 11.772

[[highway.capclass_lookup]]
	capclass = 25
	capacity = 1000
	free_flow_speed = 30
	critical_speed = 7.063

[[highway.capclass_lookup]]
	capclass = 26
	capacity = 700
	free_flow_speed = 25
	critical_speed = 7.063

[[highway.capclass_lookup]]
	capclass = 27
	capacity = 700
	free_flow_speed = 25
	critical_speed = 3

[[highway.capclass_lookup]]
	capclass = 28
	capacity = 700
	free_flow_speed = 18
	critical_speed = 47.087

[[highway.capclass_lookup]]
	capclass = 31
	capacity = 2100
	free_flow_speed = 60
	critical_speed = 28.252

[[highway.capclass_lookup]]
	capclass = 32
	capacity = 1600
	free_flow_speed = 45
	critical_speed = 14.126

[[highway.capclass_lookup]]
	capclass = 33
	capacity = 1550
	free_flow_speed = 35
	critical_speed = 21.189

[[highway.capclass_lookup]]
	capclass = 34
	capacity = 1000
	free_flow_speed = 35
	critical_speed = 11.772

[[highway.capclass_lookup]]
	capclass = 35
	capacity = 1000
	free_flow_speed = 35
	critical_speed = 9.417

[[highway.capclass_lookup]]
	capclass = 36
	capacity = 700
	free_flow_speed = 30
	critical_speed = 9.417

[[highway.capclass_lookup]]
	capclass = 37
	capacity = 700
	free_flow_speed = 30
	critical_speed = 3

[[highway.capclass_lookup]]
	capclass = 38
	capacity = 2100
	free_flow_speed = 18
	critical_speed = 47.087

[[highway.capclass_lookup]]
	capclass = 41
	capacity = 2150
	free_flow_speed = 65
	critical_speed = 30.607

[[highway.capclass_lookup]]
	capclass = 42
	capacity = 1650
	free_flow_speed = 50
	critical_speed = 16.480

[[highway.capclass_lookup]]
	capclass = 43
	capacity = 1550
	free_flow_speed = 40
	critical_speed = 23.543

[[highway.capclass_lookup]]
	capclass = 44
	capacity = 1050
	free_flow_speed = 35
	critical_speed = 14.126

[[highway.capclass_lookup]]
	capclass = 45
	capacity = 1050
	free_flow_speed = 35
	critical_speed = 11.772

[[highway.capclass_lookup]]
	capclass = 46
	capacity = 900
	free_flow_speed = 30
	critical_speed = 11.772

[[highway.capclass_lookup]]
	capclass = 47
	capacity = 900
	free_flow_speed = 30
	critical_speed = 3

[[highway.capclass_lookup]]
	capclass = 48
	capacity = 2150
	free_flow_speed = 18
	critical_speed = 47.087

[[highway.capclass_lookup]]
	capclass = 51
	capacity = 2150
	free_flow_speed = 65
	critical_speed = 30.607

[[highway.capclass_lookup]]
	capclass = 52
	capacity = 1650
	free_flow_speed = 55
	critical_speed = 16.480

[[highway.capclass_lookup]]
	capclass = 53
	capacity = 1550
	free_flow_speed = 40
	critical_speed = 23.543

[[highway.capclass_lookup]]
	capclass = 54
	capacity = 1050
	free_flow_speed = 40
	critical_speed = 16.480

[[highway.capclass_lookup]]
	capclass = 55
	capacity = 1050
	free_flow_speed = 40
	critical_speed = 14.126

[[highway.capclass_lookup]]
	capclass = 56
	capacity = 950
	free_flow_speed = 35
	critical_speed = 14.126

[[highway.capclass_lookup]]
	capclass = 57
	capacity = 950
	free_flow_speed = 35
	critical_speed = 3

[[highway.capclass_lookup]]
	capclass = 58
	capacity = 2150
	free_flow_speed = 18
	critical_speed = 47.087

[[highway.capclass_lookup]]
	capclass = 59
	capacity = 0
	free_flow_speed = 0
	critical_speed = 3.0

[[highway.capclass_lookup]]
	capclass = 60
    capacity = 0
    free_flow_speed = 0
	critical_speed = 3.0

[[highway.capclass_lookup]]
	capclass = 61
    capacity = 0
    free_flow_speed = 0
	critical_speed = 23.543

[[highway.capclass_lookup]]
	capclass = 62
    capacity = 0
    free_flow_speed = 0
	critical_speed = 30.607

[[highway.capclass_lookup]]
	capclass = 63
    capacity = 0
    free_flow_speed = 0
	critical_speed = 16.48

[[highway.capclass_lookup]]
	capclass = 64
    capacity = 0
    free_flow_speed = 0
	critical_speed = 11.772

[[highway.capclass_lookup]]
	capclass = 65
    capacity = 0
    free_flow_speed = 0
	critical_speed = 16.48

[[highway.capclass_lookup]]
	capclass = 66
    capacity = 0
    free_flow_speed = 0
	critical_speed = 47.087

[[highway.capclass_lookup]]
	capclass = 67
    capacity = 0
    free_flow_speed = 0
	critical_speed = 14.126

[[highway.capclass_lookup]]
	capclass = 68
    capacity = 0
    free_flow_speed = 0
	critical_speed = 14.126

[[highway.capclass_lookup]]
	capclass = 69
    capacity = 0
    free_flow_speed = 0
	critical_speed = 21.189

[[highway.capclass_lookup]]
	capclass = 70
    capacity = 0
    free_flow_speed = 0
	critical_speed = 11.772

[[highway.capclass_lookup]]
	capclass = 71
    capacity = 0
    free_flow_speed = 0
	critical_speed = 14.126

[[highway.capclass_lookup]]
	capclass = 72
    capacity = 0
    free_flow_speed = 0
	critical_speed = 11.772

[[highway.capclass_lookup]]
	capclass = 73
    capacity = 0
    free_flow_speed = 0
	critical_speed = 11.772

[[highway.capclass_lookup]]
	capclass = 74
    capacity = 0
    free_flow_speed = 0
	critical_speed = 3.0

[[highway.capclass_lookup]]
	capclass = 75
    capacity = 0
    free_flow_speed = 0
	critical_speed = 3.0

[[highway.capclass_lookup]]
	capclass = 76
    capacity = 0
    free_flow_speed = 0
	critical_speed = 23.543

[[highway.capclass_lookup]]
	capclass = 77
    capacity = 0
    free_flow_speed = 0
	critical_speed = 30.607

[[highway.capclass_lookup]]
	capclass = 78
    capacity = 0
    free_flow_speed = 0
	critical_speed = 16.48

[[highway.capclass_lookup]]
	capclass = 79
    capacity = 0
    free_flow_speed = 0
	critical_speed = 14.126

[[highway.capclass_lookup]]
	capclass = 80
    capacity = 0
    free_flow_speed = 0
	critical_speed = 16.48

[[highway.capclass_lookup]]
	capclass = 81
    capacity = 0
    free_flow_speed = 0
	critical_speed = 47.087

[[highway.capclass_lookup]]
	capclass = 82
    capacity = 0
    free_flow_speed = 0
	critical_speed = 16.48

[[highway.capclass_lookup]]
	capclass = 83
    capacity = 0
    free_flow_speed = 0
	critical_speed = 14.126

[[highway.capclass_lookup]]
	capclass = 84
    capacity = 0
    free_flow_speed = 0
	critical_speed = 23.543

[[highway.capclass_lookup]]
	capclass = 85
    capacity = 0
    free_flow_speed = 0
	critical_speed = 16.48

[[highway.capclass_lookup]]
	capclass = 86
    capacity = 0
    free_flow_speed = 0
	critical_speed = 16.48

[[highway.capclass_lookup]]
	capclass = 87
    capacity = 0
    free_flow_speed = 0
	critical_speed = 14.126

[[highway.capclass_lookup]]
	capclass = 88
    capacity = 0
    free_flow_speed = 0
	critical_speed = 14.126

[[highway.capclass_lookup]]
	capclass = 89
    capacity = 0
    free_flow_speed = 0
	critical_speed = 3.0

[[highway.capclass_lookup]]
	capclass = 90
    capacity = 0
    free_flow_speed = 0
	critical_speed = 3.0

[[highway.capclass_lookup]]
	capclass = 99
	capacity = 0
	free_flow_speed = 10
	critical_speed = 3.0

[[highway.capclass_lookup]]
	capclass = 109
	capacity = 0
	free_flow_speed = 10
	critical_speed = 3.0

[[highway.capclass_lookup]]
	capclass = 119
	capacity = 0
	free_flow_speed = 10
	critical_speed = 3.0

[[highway.capclass_lookup]]
	capclass = 129
	capacity = 0
	free_flow_speed = 10
	critical_speed = 3.0

[[highway.capclass_lookup]]
	capclass = 139
	capacity = 0
	free_flow_speed = 10
	critical_speed = 3.0

[[highway.capclass_lookup]]
	capclass = 149
	capacity = 0
	free_flow_speed = 10
	critical_speed = 3.0

[[transit.modes]]
    mode_id = "D"
    name = "drive_acc"
    type = "DRIVE"
    assign_type = "AUX_TRANSIT"
    speed_miles_per_hour = "ul1*1"
[[transit.modes]]
    mode_id = "k"
    name = "knrdummy"
    type = "KNR_dummy"
    assign_type = "AUX_TRANSIT"
    speed_miles_per_hour = 40.0
[[transit.modes]]
    mode_id = "p"
    name = "pnrdummy"
    type = "PNR_dummy"
    assign_type = "TRANSIT"
    in_vehicle_perception_factor = 1.0
    initial_boarding_penalty = 2.0
    transfer_boarding_penalty = 2.0
[[transit.modes]]
    mode_id = "w"
    name = "walk"
    type = "WALK"
    assign_type = "AUX_TRANSIT"
    speed_miles_per_hour = 3.0
[[transit.modes]]
    mode_id = "a"
    name = "access"
    type = "ACCESS"
    assign_type = "AUX_TRANSIT"
    speed_miles_per_hour = 3.0
[[transit.modes]]
    mode_id = "e"
    name = "egress"
    type = "EGRESS"
    assign_type = "AUX_TRANSIT"
    speed_miles_per_hour = 3.0
[[transit.modes]]
    mode_id = "b"
    name = "local_bus"
    type = "LOCAL"
    assign_type = "TRANSIT"
    in_vehicle_perception_factor = 1.0
    initial_boarding_penalty = 10.0
    transfer_boarding_penalty = 10.0
[[transit.modes]]
    mode_id = "x"
    name = "exp_bus"
    type = "PREMIUM"
    assign_type = "TRANSIT"
    in_vehicle_perception_factor = 1.0
    initial_boarding_penalty = 10.0
    transfer_boarding_penalty = 10.0
[[transit.modes]]
    mode_id = "f"
    name = "ferry"
    type = "PREMIUM"
    assign_type = "TRANSIT"
    in_vehicle_perception_factor = 0.8
    initial_boarding_penalty = 2.0
    transfer_boarding_penalty = 2.0
[[transit.modes]]
    mode_id = "l"
    name = "light_rail"
    type = "PREMIUM"
    assign_type = "TRANSIT"
    in_vehicle_perception_factor = 0.9
    initial_boarding_penalty = 5.0
    transfer_boarding_penalty = 5.0
[[transit.modes]]
    mode_id = "h"
    name = "heavy_rail"
    type = "PREMIUM"
    assign_type = "TRANSIT"
    in_vehicle_perception_factor = 0.7
    initial_boarding_penalty = 5.0
    transfer_boarding_penalty = 5.0
[[transit.modes]]
    mode_id = "r"
    name = "comm_rail"
    type = "PREMIUM"
    assign_type = "TRANSIT"
    in_vehicle_perception_factor = 0.7
    initial_boarding_penalty = 2.0
    transfer_boarding_penalty = 2.0
=======
####################################
#       MODEL CONFIGURATION        #
####################################

[[time_periods]]
    name = "ea"
    start_hour = 3
    length_hours = 3
    highway_capacity_factor = 3
    emme_scenario_id = 11
    transit_assn_max_iteration = 1
[[time_periods]]
    name = "am"
    start_hour = 6
    length_hours = 4
    highway_capacity_factor = 3.65
    emme_scenario_id = 12
    transit_assn_max_iteration = 10
[[time_periods]]
    name = "md"
    start_hour = 10
    length_hours = 5
    highway_capacity_factor = 5
    emme_scenario_id = 13
    transit_assn_max_iteration = 1
[[time_periods]]
    name = "pm"
    start_hour = 15
    length_hours = 4
    highway_capacity_factor = 3.65
    emme_scenario_id = 14
    transit_assn_max_iteration = 10
[[time_periods]]
    name = "ev"
    start_hour = 19
    length_hours = 8
    highway_capacity_factor = 8
    emme_scenario_id = 15
    transit_assn_max_iteration = 1

[logging]
    display_level = "STATUS"
    run_file_path  = "log_run.txt"
    run_file_level = "STATUS"
    log_file_path = "log_detail.txt"
    log_file_level = "DETAIL"
    log_on_error_file_path = "log_error.txt"
    notify_slack = false
    use_emme_logbook = true

[household]
    highway_demand_file = "demand_matrices/highway/household/TAZ_Demand_{period}.omx"
    transit_demand_file = "demand_matrices/transit/trn_demand_v9_trim_{period}.omx"
    active_demand_file = "demand_matrices/active/nm_demand_{period}.omx"
    ctramp_indiv_trip_file = "main/indivTripData_{iteration}.csv"
    ctramp_joint_trip_file = "main/jointTripData_{iteration}.csv"
    ctramp_hh_file = "main/householdData_{iteration}.csv"
	copy_from_examples = false
    host_ip_address = "10.1.36.121"
    ctramp_run_dir = 'D:\MTC\9-county\CTRAMP'
    sample_rate_iteration = [0.50]

    [household.rideshare_mode_split]
        "taxi"=0.08
        "single_tnc"=0.72
        "shared_tnc"=0.20
    [household.taxi_split]
        "da"= 0.00
        "sr2"= 0.53
        "sr3"= 0.47
    [household.single_tnc_split]
        "da"= 0.00
        "sr2"= 0.53
        "sr3"= 0.47
    [household.shared_tnc_split]
        "da"= 0.00
        "sr2"= 0.18
        "sr3"= 0.82
    [household.ctramp_mode_names]
        1 = 'da'
        2 = 'sr2'
        3 = 'sr3'
        4 = 'WALK'
        5 = 'BIKE'
        6 = 'wlk'
        7 = 'pnr'
        8 = 'knr'
        9 = 'RIDEHAIL'
	[household.income_segment]
        enabled = true
        segment_suffixes = ["LowInc", "MedInc", "HighInc", "XHighInc"]
        cutoffs = [0, 30000, 60000, 100000]

[accessibility]
    outfile = "inputs/accessibility.csv"

    [accessibility.land_use_aggregation]
        "RETEMPN" = ["RETEMPN"]
        "TOTEMP" = ["TOTEMP"]
    [accessibility.mode_names]
        "auto" = "auto"
        "transit" = "transit"
        "walk" = "nonMotorized"
    [accessibility.formula_auto]
        # second element of list contains matrices to be transposed
        # formatted as a list of [mode name, time period]
        "peak" = [[['dah','AM']],
            [['dah', 'PM']]]
        "offpeak" = [[['dah','MD']],
            [['dah', 'MD']]]
        "prop" = 'TIME'
    [accessibility.formula_transit]
        "peak" = [[['wlk_trn_wlk','AM']],
            [['wlk_trn_wlk', 'PM']]]
        "offpeak" = [[['wlk_trn_wlk','MD']], 
            [['wlk_trn_wlk', 'MD']]]
        "ivt" = ["IVT"]
        "ovt" = ['IWAIT', 'XWAIT','WAUX', 'WACC', 'WEGR']
        "prop" = 'TIME'
    [accessibility.formula_walk]
        "peak" = [[['WALK','MD']],
            [['WALK','MD']]]
        "offpeak" = [[['WALK','MD']],
            [['WALK','MD']]]
        "prop" = 'DIST'

[air_passenger]
    output_trip_table_directory = "demand_matrices/highway/air_passenger"
    outfile_trip_table_tmp = "tripsAirPax{period}.omx"
    highway_demand_file = "demand_matrices/highway/air_passenger/2015_tripsAirPax{period}.omx"
    input_demand_folder = "inputs/nonres"
    input_demand_filename_tmpl = "{year}_{direction}{airport}.csv"
    reference_start_year = "2007"
    reference_end_year = "2035"
    airport_names = [ "SFO", "OAK", "SJC",]
    [[air_passenger.demand_aggregation]]
        name = "da"
        mode = "da"
        access_modes = [ "ES", "PK", "RN", "TX", "LI",]
    [[air_passenger.demand_aggregation]]
        name = "S2"
        mode = "sr2"
        access_modes = [ "ES", "PK", "RN", "TX", "LI",]
    [[air_passenger.demand_aggregation]]
        name = "S3"
        mode = "sr3"
        access_modes = [ "ES", "PK", "RN", "TX", "LI", "VN", "HT", "CH",]

[internal_external]
    output_trip_table_directory = "demand_matrices/highway/internal_external"
    outfile_trip_table_tmp = "tripsIx{period}.omx"
    highway_demand_file = "demand_matrices/highway/internal_external/tripsIx{period}.omx"
    modes = ["da","sr2","sr3"]
    [internal_external.demand]
        input_demand_file = "inputs/nonres/IXDaily2006x4.may2208.new.omx"
        input_demand_matrixname_tmpl = "IX_Daily_{mode}"
        reference_year = 2005
    # Union city compatible test with 43 zones
    [[internal_external.demand.annual_growth_rate]]
        zone_index = [41, 42, 4688, 4689, 4690, 4691, 4692, 4704, 4705, 4706, 4707, 4708]
        factor = 1.05
        as_growth_rate = true
    [[internal_external.demand.annual_growth_rate]]
        zone_index = [4693, 4694,4695, 4696, 4698, 4699,  4701, 4702, 4703]
        factor = 1.010
        as_growth_rate = true
    [[internal_external.demand.annual_growth_rate]]
        zone_index = [4697]
        factor = 0
    [[internal_external.demand.annual_growth_rate]]
        zone_index = 4700
        factor = 1.015
        as_growth_rate = true
    [[internal_external.demand.special_gateway_adjust]]
        zone_index = 4693
        factor = 1.020228
    [[internal_external.demand.special_gateway_adjust]]
        zone_index = 4695
        factor = 1.242555
    [[internal_external.demand.special_gateway_adjust]]
        zone_index = 4696
        factor = 0.848518
    [[internal_external.demand.special_gateway_adjust]]
        zone_index = 4698
        factor = 1.673817
    [internal_external.time_of_day]
        [[internal_external.time_of_day.classes]]
            name = "internal_external"
            [[internal_external.time_of_day.classes.time_period_split]]
                time_period = "ea"
                production = 0.15329
                attraction = 0.06440
            [[internal_external.time_of_day.classes.time_period_split]]
                time_period = "am"
                production = 0.26441
                attraction = 0.17540
            [[internal_external.time_of_day.classes.time_period_split]]
                time_period = "md"
                production = 0.25720
                attraction = 0.26950
            [[internal_external.time_of_day.classes.time_period_split]]
                time_period = "pm"
                production = 0.21490
                attraction = 0.29824
            [[internal_external.time_of_day.classes.time_period_split]]
                time_period = "ev"
                production = 0.11020
                attraction = 0.19246
    [internal_external.toll_choice]
        value_of_time = 14.95
        operating_cost_per_mile = 13.61
        [[internal_external.toll_choice.classes]]
            name = "da"
            skim_mode = "da"
        [[internal_external.toll_choice.classes]]
            name = "sr2"
            skim_mode = "sr2"
            [[internal_external.toll_choice.classes.property_factors]]
                property = "toll"
                coeff = 0.5714285714285714
        [[internal_external.toll_choice.classes]]
            name = "sr3"
            skim_mode = "sr3"
            [[internal_external.toll_choice.classes.property_factors]]
                property = "toll"
                coeff = 0.4
        [[internal_external.toll_choice.utility]]
            # The in-vehicle time coefficient is taken from the work trip mode choice model.
            # coefficient for in-vehicle time = -0.0220/0.25 = -0.088
            property = "time"
            coeff = -0.088

[truck]
    output_trip_table_directory = "demand_matrices/highway/commercial"
    outfile_trip_table_tmp = "tripstrk{period}.omx"
    highway_demand_file = "demand_matrices/highway/commercial/tripstrk{period}.omx"
    segment_demand_by_toll = false
    [truck.land_use_aggregation]
        "AGREMPN" = ["AGREMPN"]
        "RETEMPN" = ["RETEMPN"]
        "FPSEMPN" = ["FPSEMPN"]
        "HEREMPN" = ["HEREMPN"]
        "MWTEMPN" = ["MWTEMPN"]
        "OTHEMPN" = ["OTHEMPN"]
        "TOTEMP" = ["TOTEMP"]
        "TOTHH" = ["TOTHH"]
    [[truck.classes]]
        name = "vsmtrk"
        description = "very small truck"
    [[truck.classes]]
        name = "smltrk"
        description = "small truck"
    [[truck.classes]]
        name = "medtrk"
        description = "medium truck"
    [[truck.classes]]
        name = "lrgtrk"
        description = "large truck"
    [[truck.impedances]]
        name = "trk"
        skim_mode = "trk"
        [truck.impedances.time_blend]
            "AM" = 0.3333333333
            "MD" = 0.6666666667
    [[truck.impedances]]
        name = "lrgtrk"
        skim_mode = "lrgtrk"
        [truck.impedances.time_blend]
            "AM" = 0.3333333333
            "MD" = 0.6666666667
    [truck.trip_dist]
        k_factors_file = "inputs/nonres/truckkfact.omx"
        friction_factors_file = "inputs/nonres/truckFF.csv"
        max_balance_iterations = 999
        max_balance_relative_error = 0.0001
    [[truck.trip_dist.classes]]
        name = "vsmtrk"
        impedance = "trk"
        use_k_factors = true
    [[truck.trip_dist.classes]]
        name = "smltrk"
        impedance = "trk"
        use_k_factors = true
    [[truck.trip_dist.classes]]
        name = "medtrk"
        impedance = "trk"
        use_k_factors = true
    [[truck.trip_dist.classes]]
        name = "lrgtrk"
        impedance = "lrgtrk"
        use_k_factors = true
    [[truck.trip_gen.classes]]
        name = "vsmtrk"
        purpose = "linked"
        balance_to = "productions"
        [truck.trip_gen.classes.production_formula]
            constant = 0
            multiplier = 0.96
            [[truck.trip_gen.classes.production_formula.land_use_rates]]
                property = 'RETEMPN'
                coeff = 0.95409
            [[truck.trip_gen.classes.production_formula.land_use_rates]]
                property = 'FPSEMPN'
                coeff = 0.54333
            [[truck.trip_gen.classes.production_formula.land_use_rates]]
                property = 'HEREMPN'
                coeff = 0.50769
            [[truck.trip_gen.classes.production_formula.land_use_rates]]
                property = 'OTHEMPN'
                coeff = 0.63558
            [[truck.trip_gen.classes.production_formula.land_use_rates]]
                property = 'AGREMPN'
                coeff = 1.10181
            [[truck.trip_gen.classes.production_formula.land_use_rates]]
                property = 'MWTEMPN'
                coeff = 0.81576
            [[truck.trip_gen.classes.production_formula.land_use_rates]]
                property = 'TOTHH'
                coeff = 0.26565
    [[truck.trip_gen.classes]]
        name = "smltrk"
        purpose = "linked"
        balance_to = "productions"
        [truck.trip_gen.classes.production_formula]
            constant = 0
            multiplier = 1
            [[truck.trip_gen.classes.production_formula.land_use_rates]]
            property = 'TOTEMP'
            coeff = 0.0324
    [[truck.trip_gen.classes]]
        name = "smltrk"
        purpose = "garage"
        balance_to = "productions"
        [truck.trip_gen.classes.production_formula]
            [[truck.trip_gen.classes.production_formula.land_use_rates]]
                property = 'RETEMPN'
                coeff = 0.02146
            [[truck.trip_gen.classes.production_formula.land_use_rates]]
                property = 'FPSEMPN'
                coeff = 0.02424
            [[truck.trip_gen.classes.production_formula.land_use_rates]]
                property = 'HEREMPN'
                coeff = 0.01320
            [[truck.trip_gen.classes.production_formula.land_use_rates]]
                property = 'OTHEMPN'
                coeff = 0.04325
            [[truck.trip_gen.classes.production_formula.land_use_rates]]
                property = 'AGREMPN'
                coeff = 0.05021
            [[truck.trip_gen.classes.production_formula.land_use_rates]]
                property = 'MWTEMPN'
                coeff = 0.01960
        [truck.trip_gen.classes.attraction_formula]
            [[truck.trip_gen.classes.attraction_formula.land_use_rates]]
                property = 'TOTEMP'
                coeff = 0.0234
    [[truck.trip_gen.classes]]
        name = "medtrk"
        purpose = "linked"
        balance_to = "productions"
        [truck.trip_gen.classes.production_formula]
            constant = 0
            multiplier =  1
            [[truck.trip_gen.classes.production_formula.land_use_rates]]
                property = 'TOTEMP'
                coeff = 0.0039
    [[truck.trip_gen.classes]]
        name = "medtrk"
        purpose = "garage"
        balance_to = "productions"
        [truck.trip_gen.classes.production_formula]
            [[truck.trip_gen.classes.production_formula.land_use_rates]]
                property = 'RETEMPN'
                coeff = 0.00102
            [[truck.trip_gen.classes.production_formula.land_use_rates]]
                property = 'FPSEMPN'
                coeff = 0.00147
            [[truck.trip_gen.classes.production_formula.land_use_rates]]
                property = 'HEREMPN'
                coeff = 0.00025
            [[truck.trip_gen.classes.production_formula.land_use_rates]]
                property = 'OTHEMPN'
                coeff = 0.00331
            [[truck.trip_gen.classes.production_formula.land_use_rates]]
                property = 'AGREMPN'
                coeff = 0.00445
            [[truck.trip_gen.classes.production_formula.land_use_rates]]
                property = 'MWTEMPN'
                coeff = 0.00165
        [truck.trip_gen.classes.attraction_formula]
            [[truck.trip_gen.classes.attraction_formula.land_use_rates]]
                property = 'TOTEMP'
                coeff = 0.0046
    [[truck.trip_gen.classes]]
        name = "lrgtrk"
        purpose = "linked"
        balance_to = "productions"
        [truck.trip_gen.classes.production_formula]
            constant = 0
            multiplier =  1
            [[truck.trip_gen.classes.production_formula.land_use_rates]]
            property = 'TOTEMP'
            coeff = 0.0073
    [[truck.trip_gen.classes]]
        name  = "lrgtrk"
        purpose = "garage"
        balance_to = "productions"
        [truck.trip_gen.classes.production_formula]
            [[truck.trip_gen.classes.production_formula.land_use_rates]]
                property = 'RETEMPN'
                coeff = 0.00183
            [[truck.trip_gen.classes.production_formula.land_use_rates]]
                property = 'FPSEMPN'
                coeff = 0.00482
            [[truck.trip_gen.classes.production_formula.land_use_rates]]
                property = 'HEREMPN'
                coeff = 0.00274
            [[truck.trip_gen.classes.production_formula.land_use_rates]]
                property = 'OTHEMPN'
                coeff = 0.00795
            [[truck.trip_gen.classes.production_formula.land_use_rates]]
                property = 'AGREMPN'
                coeff = 0.01125
            [[truck.trip_gen.classes.production_formula.land_use_rates]]
                property = 'MWTEMPN'
                coeff = 0.00486
        [truck.trip_gen.classes.attraction_formula]
            [[truck.trip_gen.classes.attraction_formula.land_use_rates]]
                property = 'TOTEMP'
                coeff = 0.0136
        [truck.time_of_day]
        [[truck.time_of_day.classes]]
            name = "vsmtrk"
            [[truck.time_of_day.classes.time_period_split]]
                time_period = "ea"
                od = 0.0235
            [[truck.time_of_day.classes.time_period_split]]
                time_period = "am"
                od = 0.0700
            [[truck.time_of_day.classes.time_period_split]]
                time_period = "md"
                od = 0.6360
            [[truck.time_of_day.classes.time_period_split]]
                time_period = "pm"
                od = 0.1000
            [[truck.time_of_day.classes.time_period_split]]
                time_period = "ev"
                od = 0.1705
        [[truck.time_of_day.classes]]
            name = "smltrk"
            [[truck.time_of_day.classes.time_period_split]]
                time_period = "ea"
                od = 0.0765
            [[truck.time_of_day.classes.time_period_split]]
                time_period = "am"
                od = 0.2440
            [[truck.time_of_day.classes.time_period_split]]
                time_period = "md"
                od = 0.3710
            [[truck.time_of_day.classes.time_period_split]]
                time_period = "pm"
                od= 0.2180
            [[truck.time_of_day.classes.time_period_split]]
                time_period = "ev"
                od = 0.0905
        [[truck.time_of_day.classes]]
            name = "medtrk"
            [[truck.time_of_day.classes.time_period_split]]
                time_period = "ea"
                od = 0.0665
            [[truck.time_of_day.classes.time_period_split]]
                time_period = "am"
                od = 0.2930
            [[truck.time_of_day.classes.time_period_split]]
                time_period = "md"
                od = 0.3935
            [[truck.time_of_day.classes.time_period_split]]
                time_period = "pm"
                od = 0.1730
            [[truck.time_of_day.classes.time_period_split]]
                time_period = "ev"
                od = 0.0740
        [[truck.time_of_day.classes]]
            name = "lrgtrk"
            [[truck.time_of_day.classes.time_period_split]]
                time_period = "ea"
                od = 0.1430
            [[truck.time_of_day.classes.time_period_split]]
                time_period = "am"
                od = 0.2320
            [[truck.time_of_day.classes.time_period_split]]
                time_period = "md"
                od = 0.3315
            [[truck.time_of_day.classes.time_period_split]]
                time_period = "pm"
                od = 0.1750
            [[truck.time_of_day.classes.time_period_split]]
                time_period = "ev"
                od = 0.1185
    [truck.toll_choice]
        value_of_time = 14.95
        operating_cost_per_mile = 13.61
        [[truck.toll_choice.classes]]
            name = "trk"
            skim_mode = "trk"
        [[truck.toll_choice.classes]]
            name = "lgstrk"
            skim_mode = "lrgtrk"
        [[truck.toll_choice.utility]]
            property = "time"
            coeff = -0.088

[active_modes]
    emme_scenario_id = 1
    output_skim_path = "skims/active"
    output_skim_filename_tmpl = "nonmotskm.omx"
    output_skim_matrixname_tmpl = "{property}{mode}"
    
    [[active_modes.classes]]
    # for accessibility calculations
        name = "WALK"
        description = "walk"
        mode_code = "nmw"
        skims = ["DIST"]
    
    [[active_modes.classes]]
    # for accessibility calculations
        name = "BIKE"
        description = "bike"
        mode_code = "nmb"
        skims = ["DIST"]
    
    [[active_modes.shortest_path_skims]]
        mode = "walk"
        roots = "MAZ"
        leaves = "MAZ"
        max_dist_miles = 3
        output = "skims/non_motorized/ped_distance_maz_maz.txt"
    [[active_modes.shortest_path_skims]]
        mode = "walk"
        roots = "MAZ"
        leaves = "TAP"
        max_dist_miles = 0.5
        output = "skims/non_motorized/ped_distance_maz_tap.txt"
    [[active_modes.shortest_path_skims]]
        mode = "bike"
        roots = "MAZ"
        leaves = "MAZ"
        max_dist_miles = 3
        output = "skims/non_motorized/bike_distance_maz_maz.txt"
    [[active_modes.shortest_path_skims]]
        mode = "bike"
        roots = "MAZ"
        leaves = "TAP"
        max_dist_miles = 3
        output = "skims/non_motorized/bike_distance_maz_tap.txt"
    [[active_modes.shortest_path_skims]]
        mode = "bike"
        roots = "TAZ"
        leaves = "TAZ"
        output = "skims/non_motorized/bike_distance_taz_taz.txt"
    [[active_modes.shortest_path_skims]]
        mode = "walk"
        roots = "TAP"
        leaves = "TAP"
        max_dist_miles = 0.5
        output = "skims/non_motorized/ped_distance_tap_tap.txt"


[highway]
    output_skim_path = "skims/highway"
    output_skim_filename_tmpl = "HWYSKM{time_period}.omx"
    output_skim_matrixname_tmpl = "{property_name}{class_name}"
    relative_gap = 0.0005
    max_iterations = 100
    run_maz_assignment = false
    # labels entire highway network (any of the classes) + MAZ connectors
    generic_highway_mode_code = "c"
    # include other MAZs to estimate density (pop+jobs*2.5)/acres for each MAZ
    area_type_buffer_dist_miles = 0.5
    [highway.tolls]
        file_path = "inputs/hwy/tolls.csv"
        bridgetoll_file_path = "inputs/hwy/tolls_bridge.csv"
        src_vehicle_group_names = ["daxh", "dah", "dam", "dal", "s2xh", "s2h", "s2m", "s2l",  "s3xh", "s3h", "s3m", "s3l", "vsm", "sml", "med", "lrg"]
        # the dst_vehicle_group_names is used in the class group suffix for the
        # highway.classes toll attribute name and the skims name, "bridgetoll_{}"
        # and "valuetoll_{}"
        dst_vehicle_group_names = ["daxh", "dah", "dam", "dal", "s2xh", "s2h", "s2m", "s2l",  "s3xh", "s3h", "s3m", "s3l", "vsm", "sml", "med", "lrg"]
        # tollbooth separates links with "bridge" tolls (index < this value)
        # (used in all classes) vs. "value" tolls (used in toll-available classes only)
        # TM2: TOLLBOOTH codes 11 and above (please see hwyParam.block which denotes this value) are reserved for so-called "value
        # toll" facilities, which are currently used to model high-occupancy toll (HOT) lanes.  These variables can be used
        # to toll specific links (each link with a different toll needs a different TOLLBOOTH code).
        valuetoll_start_tollbooth_code = 11
        # temporary settings for dynamic tolling
        run_dynamic_toll = true
        max_dynamic_toll_iter = 5
        dynamic_toll_inner_iter = 20
        valuetoll_increment = 0.1
        max_dynamic_valuetoll = 1.0
        output_valuetoll_path = "dynamic_valuetolls/"

    [highway.msa]
        apply_msa = true

    [highway.maz_to_maz]
        mode_code = "x"
        excluded_links = [ "is_toll_daxh", "is_toll_dah", "is_toll_dam", "is_toll_dal", "is_sr",]
        operating_cost_per_mile = 14.95
        value_of_time = 13.61
        output_skim_file = "skims/highway/HWYSKIM_MAZMAZ_DA.csv"
        skim_period = "md"
        max_skim_cost = 10.8
            # based on ~= 5 miles @ 40 mph = 11
            #           = time + (0.6 / vot) * (dist * opcost)
            #           = 5 / 40 * 60 + (0.6 / 13.61) * (5 * 14.95)
        demand_file = "demand_matrices/highway/maz_demand/auto_{period}_MAZ_AUTO_{number}_{period}.omx"
        [[highway.maz_to_maz.demand_county_groups]]
            number = 1
            counties = ["San Francisco", "San Mateo", "Santa Clara"]
        [[highway.maz_to_maz.demand_county_groups]]
            number = 2
            counties = ["Alameda", "Contra Costa"]
        [[highway.maz_to_maz.demand_county_groups]]
            number = 3
            counties = ["Solano", "Napa", "Sonoma", "Marin"]

    [[highway.classes]]
        name = "daxh"
        description = "drive alone (XHighInc)"
        mode_code = "d"
        excluded_links = [ "is_sr",]
        value_of_time = 12.86
        operating_cost_per_mile = 13.61
        toll = [ "@bridgetoll_daxh", "@valuetoll_daxh" ]
        skims = [ "time", "dist", "freeflowtime", "btoll", "vtoll", "gctime", "cost", ]
        output_skim_matrixname_tmpl = "{property_name}{class_name}"
        [[highway.classes.demand]]
            source = "household"
            name = "da_XHighInc"
        [[highway.classes.demand]]
            source = "air_passenger"
            name = "da"
        [[highway.classes.demand]]
            source = "internal_external"
            name = "da_XHighInc"
    [[highway.classes]]
        name = "dah"
        description = "drive alone (HighInc)"
        mode_code = "d"
        excluded_links = [ "is_sr",]
        value_of_time = 10.44
        operating_cost_per_mile = 13.61
        toll = [ "@bridgetoll_dah", "@valuetoll_dah" ]
        skims = [ "time", "dist", "freeflowtime", "btoll", "vtoll", "gctime", "cost", ]
        output_skim_matrixname_tmpl = "{property_name}{class_name}"
        [[highway.classes.demand]]
            source = "household"
            name = "da_HighInc"
        [[highway.classes.demand]]
            source = "internal_external"
            name = "da_HighInc"
    [[highway.classes]]
        name = "dam"
        description = "drive alone (MedInc)"
        mode_code = "d"
        excluded_links = [ "is_sr",]
        value_of_time = 8.81
        operating_cost_per_mile = 13.61
        toll = [ "@bridgetoll_dam", "@valuetoll_dam" ]
        skims = [ "time", "dist", "freeflowtime", "btoll", "vtoll", "gctime", "cost", ]
        output_skim_matrixname_tmpl = "{property_name}{class_name}"
        [[highway.classes.demand]]
            source = "household"
            name = "da_MedInc"
        [[highway.classes.demand]]
            source = "internal_external"
            name = "da_MedInc"
    [[highway.classes]]
        name = "dal"
        description = "drive alone (LowInc)"
        mode_code = "d"
        excluded_links = [ "is_sr",]
        value_of_time = 6.01
        operating_cost_per_mile = 13.61
        toll = [ "@bridgetoll_dal", "@valuetoll_dal" ]
        skims = [ "time", "dist", "freeflowtime", "btoll", "vtoll", "gctime", "cost", ]
        output_skim_matrixname_tmpl = "{property_name}{class_name}"
        [[highway.classes.demand]]
            source = "household"
            name = "da_LowInc"
        [[highway.classes.demand]]
            source = "internal_external"
            name = "da_LowInc"

    [[highway.classes]]
        name = "s2xh"
        description = "shared ride 2 (XHighInc)"
        mode_code = "e"
        excluded_links = [ "is_sr3",]
        value_of_time = 12.86
        operating_cost_per_mile = 13.61
        toll = [ "@bridgetoll_s2xh", "@valuetoll_s2xh" ]
        toll_factor = 0.5714285714285714
        skims = [ "time", "dist", "freeflowtime", "btoll", "vtoll", "gctime", "cost", ]
        output_skim_matrixname_tmpl = "{property_name}{class_name}"
        [[highway.classes.demand]]
            source = "household"
            name = "sr2_XHighInc"
            factor = 0.5714285714285714
        [[highway.classes.demand]]
            source = "air_passenger"
            name = "s2"
        [[highway.classes.demand]]
            source = "internal_external"
            name = "sr2_XHighInc"
    [[highway.classes]]
        name = "s2h"
        description = "shared ride 2 (HighInc)"
        mode_code = "e"
        excluded_links = [ "is_sr3",]
        value_of_time = 10.44
        operating_cost_per_mile = 13.61
        toll = [ "@bridgetoll_s2h", "@valuetoll_s2h" ]
        toll_factor = 0.5714285714285714
        skims = [ "time", "dist", "freeflowtime", "btoll", "vtoll", "gctime", "cost", ]
        output_skim_matrixname_tmpl = "{property_name}{class_name}"
        [[highway.classes.demand]]
            source = "household"
            name = "sr2_HighInc"
            factor = 0.5714285714285714
        [[highway.classes.demand]]
            source = "internal_external"
            name = "sr2_HighInc"
    [[highway.classes]]
        name = "s2m"
        description = "shared ride 2 (MedInc)"
        mode_code = "e"
        excluded_links = [ "is_sr3",]
        value_of_time = 8.81
        operating_cost_per_mile = 13.61
        toll = [ "@bridgetoll_s2m", "@valuetoll_s2m" ]
        toll_factor = 0.5714285714285714
        skims = [ "time", "dist", "freeflowtime", "btoll", "vtoll", "gctime", "cost", ]
        output_skim_matrixname_tmpl = "{property_name}{class_name}"
        [[highway.classes.demand]]
            source = "household"
            name = "sr2_MedInc"
            factor = 0.5714285714285714
        [[highway.classes.demand]]
            source = "internal_external"
            name = "sr2_MedInc"
    [[highway.classes]]
        name = "s2l"
        description = "shared ride 2 (LowInc)"
        mode_code = "e"
        excluded_links = [ "is_sr3",]
        value_of_time = 6.01
        operating_cost_per_mile = 13.61
        toll = [ "@bridgetoll_s2l", "@valuetoll_s2l" ]
        toll_factor = 0.5714285714285714
        skims = [ "time", "dist", "freeflowtime", "btoll", "vtoll", "gctime", "cost", ]
        output_skim_matrixname_tmpl = "{property_name}{class_name}"
        [[highway.classes.demand]]
            source = "household"
            name = "sr2_LowInc"
            factor = 0.5714285714285714
        [[highway.classes.demand]]
            source = "internal_external"
            name = "sr2_LowInc"

    [[highway.classes]]
        name = "s3xh"
        description = "shared ride 3+ (XHighInc)"
        mode_code = "f"
        excluded_links = []
        value_of_time = 12.86
        operating_cost_per_mile = 13.61
        toll = [ "@bridgetoll_s3xh", "@valuetoll_s3xh" ]
        toll_factor = 0.4
        skims = [ "time", "dist", "freeflowtime", "btoll", "vtoll", "gctime", "cost", ]
        output_skim_matrixname_tmpl = "{property_name}{class_name}"
        [[highway.classes.demand]]
            source = "household"
            name = "sr3_XHighInc"
            factor = 0.4
        [[highway.classes.demand]]
            source = "air_passenger"
            name = "s3"
        [[highway.classes.demand]]
            source = "internal_external"
            name = "sr3_XHighInc"
    [[highway.classes]]
        name = "s3h"
        description = "shared ride 3+ (HighInc)"
        mode_code = "f"
        excluded_links = []
        value_of_time = 10.44
        operating_cost_per_mile = 13.61
        toll = [ "@bridgetoll_s3h", "@valuetoll_s3h" ]
        toll_factor = 0.4
        skims = [ "time", "dist", "freeflowtime", "btoll", "vtoll", "gctime", "cost", ]
        output_skim_matrixname_tmpl = "{property_name}{class_name}"
        [[highway.classes.demand]]
            source = "household"
            name = "sr3_HighInc"
            factor = 0.4
        [[highway.classes.demand]]
            source = "internal_external"
            name = "sr3_HighInc"
    [[highway.classes]]
        name = "s3m"
        description = "shared ride 3+ (MedInc)"
        mode_code = "f"
        excluded_links = []
        value_of_time = 8.81
        operating_cost_per_mile = 13.61
        toll = [ "@bridgetoll_s3m", "@valuetoll_s3m" ]
        toll_factor = 0.4
        skims = [ "time", "dist", "freeflowtime", "btoll", "vtoll", "gctime", "cost", ]
        output_skim_matrixname_tmpl = "{property_name}{class_name}"
        [[highway.classes.demand]]
            source = "household"
            name = "sr3_MedInc"
            factor = 0.4
        [[highway.classes.demand]]
            source = "internal_external"
            name = "sr3_MedInc"
    [[highway.classes]]
        name = "s3l"
        description = "shared ride 3+ (LowInc)"
        mode_code = "f"
        excluded_links = []
        value_of_time = 6.01
        operating_cost_per_mile = 13.61
        toll = [ "@bridgetoll_s3l", "@valuetoll_s3l" ]
        toll_factor = 0.4
        skims = [ "time", "dist", "freeflowtime", "btoll", "vtoll", "gctime", "cost", ]
        output_skim_matrixname_tmpl = "{property_name}{class_name}"
        [[highway.classes.demand]]
            source = "household"
            name = "sr3_LowInc"
            factor = 0.4
        [[highway.classes.demand]]
            source = "internal_external"
            name = "sr3_LowInc"

    [[highway.classes]]
        name = "trk"
        description = "truck"
        mode_code = "t"
        excluded_links = ["is_sr",]
        value_of_time = 29.92
        operating_cost_per_mile = 24.71
        toll = [ "@bridgetoll_sml", "@valuetoll_sml" ]
        skims = [ "time", "dist", "freeflowtime", "btoll_vsm", "btoll_sml", "btoll_med", "gctime", "cost", ]
        output_skim_matrixname_tmpl = "{property_name}{class_name}"
        [[highway.classes.demand]]
            source = "truck"
            name = "vsmtrk"
        [[highway.classes.demand]]
            source = "truck"
            name = "smltrk"
        [[highway.classes.demand]]
            source = "truck"
            name = "medtrk"
    [[highway.classes]]
        name = "lrgtrk"
        description = "large truck"
        mode_code = "l"
        excluded_links = ["is_auto_only"]
        value_of_time = 29.92
        operating_cost_per_mile = 24.71
        toll = [ "@bridgetoll_lrg", "@valuetoll_lrg" ]
        pce = 2.0
        skims = [ "time", "dist", "freeflowtime", "btoll_lrg", "gctime", "cost", ]
        output_skim_matrixname_tmpl = "{property_name}{class_name}"
        [[highway.classes.demand]]
            source = "truck"
            name = "lrgtrk"
            factor = 2.0

    [highway.convergence]
        output_convergence_report_path = "output_summaries/highway_convergence_report.txt"
		output_triptable_path = "output_summaries/trip_tables_{iteration}.omx"
		output_skim_path = "output_summaries/skims_{iteration}.omx"
		selected_od_pair = [1,100]
		skim_selected_time_periods = ["am","pm"]
		ft_types = [1,2,4,5,6]
		output_network_attr_filename = "output_summaries/network_attrs_{iteration}.parquet"
		output_network_summary_filename = "output_summaries/network_summary_{iteration}.csv"
		
		[highway.convergence.selected_links]
			38545="Bay Bridge west span (eastbound)"
			4166="Bay Bridge west span (westbound)"
			3087470="I-80 corridor between Richmond and Oakland (southbound)"
			3149662="I-80 corridor between Richmond and Oakland (northbound)"
			4045624="I-80 corridor between Richmond and Oakland (southbound)"
			4089555="I-80 corridor between Richmond and Oakland (northbound)"
			3057003="580 between Pleasanton and Livermore (westbound)"
			3160653="580 between Pleasanton and Livermore (eastbound)"
			1034144="101 between SF and San Mateo County (southbound)"
			1040116="101 between SF and San Mateo County (northbound)"
			1048514="280 between SF and San Mateo County (southbound)"
			1070169="280 between SF and San Mateo County (northbound)"
			3055218="I-880 between Hayward and Fremont parallel to BART services (northbound)"
			3004982="I-880 between Hayward and Fremont parallel to BART services (southbound)"
		
		[[highway.convergence.summary_mode_group]]
			name = "KNR Transit"
			modes = ["KNR_TRN_WLK", "WLK_TRN_KNR"]
		[[highway.convergence.summary_mode_group]]
			name = "PNR Transit"
			modes = ["PNR_TRN_WLK", "WLK_TRN_PNR"]		
		[[highway.convergence.summary_mode_group]]
			name = "Walk access transit"
			modes = ["WLK_TRN_WLK"]
		[[highway.convergence.summary_mode_group]]
			name = "Truck"
			modes = ["trk", "lrgtrk"]
		[[highway.convergence.summary_mode_group]]
			name = "HOV"
			modes = ["s2h", "s3h"]
		[[highway.convergence.summary_mode_group]]
			name = "Drive alone"
			modes = ["dah"]
		
		

[transit]
    apply_msa_demand = false
    value_of_time = 12.8 # 16.2*(180.20/227.47) https://github.com/BayAreaMetro/modeling-website/wiki/InflationAssumptions
    effective_headway_source = "hdw"
    initial_wait_perception_factor = 1.5
    transfer_wait_perception_factor = 3.0
    walk_perception_factor = 2.0
    drive_perception_factor = 6.0
    max_transfers = 3
    output_skim_path = "skims/transit"
    output_skim_filename_tmpl = "trnskm{time_period}_{set_name}.omx"
    output_skim_matrixname_tmpl = "{property}"
    output_stop_usage_path = "output_summaries\\stop_usage_{period}.csv"
    output_transit_boardings_path = "output_summaries\\boardings_by_line_{period}.csv"
    output_shapefile_path = "output_summaries\\{period}_assn.shp"
    output_station_to_station_flow_path = "output_summaries\\{operator}_station_to_station_{set_name}_{period}.txt"
    fares_path = "inputs\\trn\\fares.far"
    fare_matrix_path = "inputs\\trn\\fareMatrix.txt"
    # max expected transfer distance for mode-to-mode transfer fare table generation
    fare_max_transfer_distance_miles = 3
    # for TAZ instead of TAPs
    override_connectors = false # don't run prepare connector
    override_connector_times = false # has removed all drive connectors
    # mask options
    mask_noncombo_allpen = false
    mask_over_3_xfers = false
    # fare option
    use_fares = true
    fare_2015_to_2000_deflator = 0.698 #180.20/258.27
    # transit assignment methods
    congested_transit_assignment = true
    trim_demand_before_congested_transit_assignment = true
    use_ccr = false
    # peaking factor option
    use_peaking_factor = true
    am_peaking_factor = 1.219
    pm_peaking_factor = 1.262

    [[transit.classes]]
        name = "wlk_trn_wlk"
        description = "walk access to transit, walk egress from transit" 
        skims = ['BOARDS', 'DDIST', 'DTIME', 'FARE', 'IVT', 'IVTCOM', 'IVTEXP', 'IVTFRY', 'IVTHVY', 'IVTLOC', 'IVTLRT', 'IWAIT', 'PIVTCOM', 'PIVTEXP', 'PIVTFRY', 'PIVTHVY', 'PIVTLOC', 'PIVTLRT', 'WACC', 'WAIT', 'WAUX', 'WEGR', 'XWAIT']
    [[transit.classes]]
        name = "pnr_trn_wlk"
        description = "pnr access to transit, walk egress from transit" 
        skims = ['BOARDS', 'DDIST', 'DTIME', 'FARE', 'IVT', 'IVTCOM', 'IVTEXP', 'IVTFRY', 'IVTHVY', 'IVTLOC', 'IVTLRT', 'IWAIT', 'PIVTCOM', 'PIVTEXP', 'PIVTFRY', 'PIVTHVY', 'PIVTLOC', 'PIVTLRT', 'WACC', 'WAIT', 'WAUX', 'WEGR', 'XWAIT']
    [[transit.classes]]
        name = "wlk_trn_pnr"
        description = "walk access to transit, pnr egress from transit" 
        skims = ['BOARDS', 'DDIST', 'DTIME', 'FARE', 'IVT', 'IVTCOM', 'IVTEXP', 'IVTFRY', 'IVTHVY', 'IVTLOC', 'IVTLRT', 'IWAIT', 'PIVTCOM', 'PIVTEXP', 'PIVTFRY', 'PIVTHVY', 'PIVTLOC', 'PIVTLRT', 'WACC', 'WAIT', 'WAUX', 'WEGR', 'XWAIT']
    [[transit.classes]]
        name = "knr_trn_wlk"
        description = "knr access to transit, walk egress from transit" 
        skims = ['BOARDS', 'DDIST', 'DTIME', 'FARE', 'IVT', 'IVTCOM', 'IVTEXP', 'IVTFRY', 'IVTHVY', 'IVTLOC', 'IVTLRT', 'IWAIT', 'PIVTCOM', 'PIVTEXP', 'PIVTFRY', 'PIVTHVY', 'PIVTLOC', 'PIVTLRT', 'WACC', 'WAIT', 'WAUX', 'WEGR', 'XWAIT']
    [[transit.classes]]
        name = "wlk_trn_knr"
        description = "walk access to transit, knr egress from transit" 
        skims = ['BOARDS', 'DDIST', 'DTIME', 'FARE', 'IVT', 'IVTCOM', 'IVTEXP', 'IVTFRY', 'IVTHVY', 'IVTLOC', 'IVTLRT', 'IWAIT', 'PIVTCOM', 'PIVTEXP', 'PIVTFRY', 'PIVTHVY', 'PIVTLOC', 'PIVTLRT', 'WACC', 'WAIT', 'WAUX', 'WEGR', 'XWAIT']

[emme]
    num_processors = "MAX-1"
    all_day_scenario_id = 1
    project_path = "emme_project\\mtc_emme.emp"
    highway_database_path = "emme_project\\Database_highway\\emmebank"
    active_database_paths = [ "emme_project/Database_active_south/emmebank", "emme_project/Database_active_north/emmebank" ]
    transit_database_path = "emme_project\\Database_transit\\emmebank"

[[highway.capclass_lookup]]
	capclass = 0
	capacity = 0
	free_flow_speed = 0
	critical_speed = 0

[[highway.capclass_lookup]]
	capclass = 1
	capacity = 2050
	free_flow_speed = 55
	critical_speed = 25.898

[[highway.capclass_lookup]]
	capclass = 2
	capacity = 1450
	free_flow_speed = 40
	critical_speed = 11.772

[[highway.capclass_lookup]]
	capclass = 3
	capacity = 1450
	free_flow_speed = 30
	critical_speed = 18.835

[[highway.capclass_lookup]]
	capclass = 4
	capacity = 900
	free_flow_speed = 20
	critical_speed = 7.063

[[highway.capclass_lookup]]
	capclass = 5
	capacity = 900
	free_flow_speed = 20
	critical_speed = 4.709

[[highway.capclass_lookup]]
	capclass = 6
	capacity = 600
	free_flow_speed = 15
	critical_speed = 4.709

[[highway.capclass_lookup]]
	capclass = 7
	capacity = 600
	free_flow_speed = 15
	critical_speed = 3

[[highway.capclass_lookup]]
	capclass = 8
	capacity = 2050
	free_flow_speed = 18
	critical_speed = 47.087

[[highway.capclass_lookup]]
	capclass = 11
	capacity = 2050
	free_flow_speed = 55
	critical_speed = 25.898

[[highway.capclass_lookup]]
	capclass = 12
	capacity = 1450
	free_flow_speed = 40
	critical_speed = 11.772

[[highway.capclass_lookup]]
	capclass = 13
	capacity = 1500
	free_flow_speed = 30
	critical_speed = 18.835

[[highway.capclass_lookup]]
	capclass = 14
	capacity = 950
	free_flow_speed = 25
	critical_speed = 9.417

[[highway.capclass_lookup]]
	capclass = 15
	capacity = 950
	free_flow_speed = 25
	critical_speed = 4.709

[[highway.capclass_lookup]]
	capclass = 16
	capacity = 650
	free_flow_speed = 20
	critical_speed = 4.709

[[highway.capclass_lookup]]
	capclass = 17
	capacity = 650
	free_flow_speed = 20
	critical_speed = 3

[[highway.capclass_lookup]]
	capclass = 18
	capacity = 2050
	free_flow_speed = 18
	critical_speed = 47.087

[[highway.capclass_lookup]]
	capclass = 21
	capacity = 2100
	free_flow_speed = 60
	critical_speed = 28.252

[[highway.capclass_lookup]]
	capclass = 22
	capacity = 1600
	free_flow_speed = 45
	critical_speed = 14.126

[[highway.capclass_lookup]]
	capclass = 23
	capacity = 1550
	free_flow_speed = 35
	critical_speed = 21.189

[[highway.capclass_lookup]]
	capclass = 24
	capacity = 1000
	free_flow_speed = 30
	critical_speed = 11.772

[[highway.capclass_lookup]]
	capclass = 25
	capacity = 1000
	free_flow_speed = 30
	critical_speed = 7.063

[[highway.capclass_lookup]]
	capclass = 26
	capacity = 700
	free_flow_speed = 25
	critical_speed = 7.063

[[highway.capclass_lookup]]
	capclass = 27
	capacity = 700
	free_flow_speed = 25
	critical_speed = 3

[[highway.capclass_lookup]]
	capclass = 28
	capacity = 700
	free_flow_speed = 18
	critical_speed = 47.087

[[highway.capclass_lookup]]
	capclass = 31
	capacity = 2100
	free_flow_speed = 60
	critical_speed = 28.252

[[highway.capclass_lookup]]
	capclass = 32
	capacity = 1600
	free_flow_speed = 45
	critical_speed = 14.126

[[highway.capclass_lookup]]
	capclass = 33
	capacity = 1550
	free_flow_speed = 35
	critical_speed = 21.189

[[highway.capclass_lookup]]
	capclass = 34
	capacity = 1000
	free_flow_speed = 35
	critical_speed = 11.772

[[highway.capclass_lookup]]
	capclass = 35
	capacity = 1000
	free_flow_speed = 35
	critical_speed = 9.417

[[highway.capclass_lookup]]
	capclass = 36
	capacity = 700
	free_flow_speed = 30
	critical_speed = 9.417

[[highway.capclass_lookup]]
	capclass = 37
	capacity = 700
	free_flow_speed = 30
	critical_speed = 3

[[highway.capclass_lookup]]
	capclass = 38
	capacity = 2100
	free_flow_speed = 18
	critical_speed = 47.087

[[highway.capclass_lookup]]
	capclass = 41
	capacity = 2150
	free_flow_speed = 65
	critical_speed = 30.607

[[highway.capclass_lookup]]
	capclass = 42
	capacity = 1650
	free_flow_speed = 50
	critical_speed = 16.480

[[highway.capclass_lookup]]
	capclass = 43
	capacity = 1550
	free_flow_speed = 40
	critical_speed = 23.543

[[highway.capclass_lookup]]
	capclass = 44
	capacity = 1050
	free_flow_speed = 35
	critical_speed = 14.126

[[highway.capclass_lookup]]
	capclass = 45
	capacity = 1050
	free_flow_speed = 35
	critical_speed = 11.772

[[highway.capclass_lookup]]
	capclass = 46
	capacity = 900
	free_flow_speed = 30
	critical_speed = 11.772

[[highway.capclass_lookup]]
	capclass = 47
	capacity = 900
	free_flow_speed = 30
	critical_speed = 3

[[highway.capclass_lookup]]
	capclass = 48
	capacity = 2150
	free_flow_speed = 18
	critical_speed = 47.087

[[highway.capclass_lookup]]
	capclass = 51
	capacity = 2150
	free_flow_speed = 65
	critical_speed = 30.607

[[highway.capclass_lookup]]
	capclass = 52
	capacity = 1650
	free_flow_speed = 55
	critical_speed = 16.480

[[highway.capclass_lookup]]
	capclass = 53
	capacity = 1550
	free_flow_speed = 40
	critical_speed = 23.543

[[highway.capclass_lookup]]
	capclass = 54
	capacity = 1050
	free_flow_speed = 40
	critical_speed = 16.480

[[highway.capclass_lookup]]
	capclass = 55
	capacity = 1050
	free_flow_speed = 40
	critical_speed = 14.126

[[highway.capclass_lookup]]
	capclass = 56
	capacity = 950
	free_flow_speed = 35
	critical_speed = 14.126

[[highway.capclass_lookup]]
	capclass = 57
	capacity = 950
	free_flow_speed = 35
	critical_speed = 3

[[highway.capclass_lookup]]
	capclass = 58
	capacity = 2150
	free_flow_speed = 18
	critical_speed = 47.087

[[highway.capclass_lookup]]
	capclass = 59
	capacity = 0
	free_flow_speed = 0
	critical_speed = 3.0

[[highway.capclass_lookup]]
	capclass = 60
    capacity = 0
    free_flow_speed = 0
	critical_speed = 3.0

[[highway.capclass_lookup]]
	capclass = 61
    capacity = 0
    free_flow_speed = 0
	critical_speed = 23.543

[[highway.capclass_lookup]]
	capclass = 62
    capacity = 0
    free_flow_speed = 0
	critical_speed = 30.607

[[highway.capclass_lookup]]
	capclass = 63
    capacity = 0
    free_flow_speed = 0
	critical_speed = 16.48

[[highway.capclass_lookup]]
	capclass = 64
    capacity = 0
    free_flow_speed = 0
	critical_speed = 11.772

[[highway.capclass_lookup]]
	capclass = 65
    capacity = 0
    free_flow_speed = 0
	critical_speed = 16.48

[[highway.capclass_lookup]]
	capclass = 66
    capacity = 0
    free_flow_speed = 0
	critical_speed = 47.087

[[highway.capclass_lookup]]
	capclass = 67
    capacity = 0
    free_flow_speed = 0
	critical_speed = 14.126

[[highway.capclass_lookup]]
	capclass = 68
    capacity = 0
    free_flow_speed = 0
	critical_speed = 14.126

[[highway.capclass_lookup]]
	capclass = 69
    capacity = 0
    free_flow_speed = 0
	critical_speed = 21.189

[[highway.capclass_lookup]]
	capclass = 70
    capacity = 0
    free_flow_speed = 0
	critical_speed = 11.772

[[highway.capclass_lookup]]
	capclass = 71
    capacity = 0
    free_flow_speed = 0
	critical_speed = 14.126

[[highway.capclass_lookup]]
	capclass = 72
    capacity = 0
    free_flow_speed = 0
	critical_speed = 11.772

[[highway.capclass_lookup]]
	capclass = 73
    capacity = 0
    free_flow_speed = 0
	critical_speed = 11.772

[[highway.capclass_lookup]]
	capclass = 74
    capacity = 0
    free_flow_speed = 0
	critical_speed = 3.0

[[highway.capclass_lookup]]
	capclass = 75
    capacity = 0
    free_flow_speed = 0
	critical_speed = 3.0

[[highway.capclass_lookup]]
	capclass = 76
    capacity = 0
    free_flow_speed = 0
	critical_speed = 23.543

[[highway.capclass_lookup]]
	capclass = 77
    capacity = 0
    free_flow_speed = 0
	critical_speed = 30.607

[[highway.capclass_lookup]]
	capclass = 78
    capacity = 0
    free_flow_speed = 0
	critical_speed = 16.48

[[highway.capclass_lookup]]
	capclass = 79
    capacity = 0
    free_flow_speed = 0
	critical_speed = 14.126

[[highway.capclass_lookup]]
	capclass = 80
    capacity = 0
    free_flow_speed = 0
	critical_speed = 16.48

[[highway.capclass_lookup]]
	capclass = 81
    capacity = 0
    free_flow_speed = 0
	critical_speed = 47.087

[[highway.capclass_lookup]]
	capclass = 82
    capacity = 0
    free_flow_speed = 0
	critical_speed = 16.48

[[highway.capclass_lookup]]
	capclass = 83
    capacity = 0
    free_flow_speed = 0
	critical_speed = 14.126

[[highway.capclass_lookup]]
	capclass = 84
    capacity = 0
    free_flow_speed = 0
	critical_speed = 23.543

[[highway.capclass_lookup]]
	capclass = 85
    capacity = 0
    free_flow_speed = 0
	critical_speed = 16.48

[[highway.capclass_lookup]]
	capclass = 86
    capacity = 0
    free_flow_speed = 0
	critical_speed = 16.48

[[highway.capclass_lookup]]
	capclass = 87
    capacity = 0
    free_flow_speed = 0
	critical_speed = 14.126

[[highway.capclass_lookup]]
	capclass = 88
    capacity = 0
    free_flow_speed = 0
	critical_speed = 14.126

[[highway.capclass_lookup]]
	capclass = 89
    capacity = 0
    free_flow_speed = 0
	critical_speed = 3.0

[[highway.capclass_lookup]]
	capclass = 90
    capacity = 0
    free_flow_speed = 0
	critical_speed = 3.0

[[highway.capclass_lookup]]
	capclass = 99
	capacity = 0
	free_flow_speed = 10
	critical_speed = 3.0

[[highway.capclass_lookup]]
	capclass = 109
	capacity = 0
	free_flow_speed = 10
	critical_speed = 3.0

[[highway.capclass_lookup]]
	capclass = 119
	capacity = 0
	free_flow_speed = 10
	critical_speed = 3.0

[[highway.capclass_lookup]]
	capclass = 129
	capacity = 0
	free_flow_speed = 10
	critical_speed = 3.0

[[highway.capclass_lookup]]
	capclass = 139
	capacity = 0
	free_flow_speed = 10
	critical_speed = 3.0

[[highway.capclass_lookup]]
	capclass = 149
	capacity = 0
	free_flow_speed = 10
	critical_speed = 3.0

[[transit.modes]]
    mode_id = "D"
    name = "drive_acc"
    type = "DRIVE"
    assign_type = "AUX_TRANSIT"
    speed_miles_per_hour = "ul1*1"
[[transit.modes]]
    mode_id = "k"
    name = "knrdummy"
    type = "KNR_dummy"
    assign_type = "AUX_TRANSIT"
    speed_miles_per_hour = 40.0
[[transit.modes]]
    mode_id = "w"
    name = "walk"
    type = "WALK"
    assign_type = "AUX_TRANSIT"
    speed_miles_per_hour = 3.0
[[transit.modes]]
    mode_id = "a"
    name = "access"
    type = "ACCESS"
    assign_type = "AUX_TRANSIT"
    speed_miles_per_hour = 3.0
[[transit.modes]]
    mode_id = "e"
    name = "egress"
    type = "EGRESS"
    assign_type = "AUX_TRANSIT"
    speed_miles_per_hour = 3.0
[[transit.modes]]
    mode_id = "p"
    name = "pnrdummy"
    type = "PNR_dummy"
    assign_type = "TRANSIT"
    in_vehicle_perception_factor = 1.0
    initial_boarding_penalty = 2.0
    transfer_boarding_penalty = 2.0
    headway_fraction = 0.5
    transfer_wait_perception_factor = 3
[[transit.modes]]
    mode_id = "b"
    name = "local_bus"
    type = "LOCAL"
    assign_type = "TRANSIT"
    in_vehicle_perception_factor = 1.0
    initial_boarding_penalty = 10.0
    transfer_boarding_penalty = 10.0
    headway_fraction = 0.5
    transfer_wait_perception_factor = 3
[[transit.modes]]
    mode_id = "x"
    name = "exp_bus"
    type = "PREMIUM"
    assign_type = "TRANSIT"
    in_vehicle_perception_factor = 1.0
    initial_boarding_penalty = 10.0
    transfer_boarding_penalty = 10.0
    headway_fraction = 0.5
    transfer_wait_perception_factor = 3
[[transit.modes]]
    mode_id = "f"
    name = "ferry"
    type = "PREMIUM"
    assign_type = "TRANSIT"
    in_vehicle_perception_factor = 0.8
    initial_boarding_penalty = 2.0
    transfer_boarding_penalty = 2.0
    headway_fraction = 0.1
    transfer_wait_perception_factor = 0.1
[[transit.modes]]
    mode_id = "l"
    name = "light_rail"
    type = "PREMIUM"
    assign_type = "TRANSIT"
    in_vehicle_perception_factor = 0.9
    initial_boarding_penalty = 7.0
    transfer_boarding_penalty = 7.0
    headway_fraction = 0.5
    transfer_wait_perception_factor = 3
[[transit.modes]]
    mode_id = "h"
    name = "heavy_rail"
    type = "PREMIUM"
    assign_type = "TRANSIT"
    in_vehicle_perception_factor = 0.7
    initial_boarding_penalty = 7.0
    transfer_boarding_penalty = 7.0
    headway_fraction = 0.5
    transfer_wait_perception_factor = 3
[[transit.modes]]
    mode_id = "r"
    name = "comm_rail"
    type = "PREMIUM"
    assign_type = "TRANSIT"
    in_vehicle_perception_factor = 0.7
    initial_boarding_penalty = 2.0
    transfer_boarding_penalty = 2.0
    headway_fraction = 0.3
    transfer_wait_perception_factor = 3
>>>>>>> 0e370a48
<|MERGE_RESOLUTION|>--- conflicted
+++ resolved
@@ -1,4 +1,3 @@
-<<<<<<< HEAD
 ####################################
 #       MODEL CONFIGURATION        #
 ####################################
@@ -9,30 +8,35 @@
     length_hours = 3
     highway_capacity_factor = 3
     emme_scenario_id = 11
+    transit_assn_max_iteration = 1
 [[time_periods]]
     name = "am"
     start_hour = 6
     length_hours = 4
     highway_capacity_factor = 3.65
     emme_scenario_id = 12
+    transit_assn_max_iteration = 10
 [[time_periods]]
     name = "md"
     start_hour = 10
     length_hours = 5
     highway_capacity_factor = 5
     emme_scenario_id = 13
+    transit_assn_max_iteration = 1
 [[time_periods]]
     name = "pm"
     start_hour = 15
     length_hours = 4
     highway_capacity_factor = 3.65
     emme_scenario_id = 14
+    transit_assn_max_iteration = 10
 [[time_periods]]
     name = "ev"
     start_hour = 19
     length_hours = 8
     highway_capacity_factor = 8
     emme_scenario_id = 15
+    transit_assn_max_iteration = 1
 
 [logging]
     display_level = "STATUS"
@@ -870,1609 +874,6 @@
         toll = [ "@bridgetoll_lrg", "@valuetoll_lrg" ]
         pce = 2.0
         skims = [ "time", "dist", "freeflowtime", "btoll", "vtoll", "gctime", "cost", ]
-        output_skim_matrixname_tmpl = "{property_name}{class_name}"
-        [[highway.classes.demand]]
-            source = "truck"
-            name = "lrgtrk"
-            factor = 2.0
-
-    [highway.convergence]
-        output_convergence_report_path = "output_summaries/highway_convergence_report.txt"
-		output_triptable_path = "output_summaries/trip_tables_{iteration}.omx"
-		output_skim_path = "output_summaries/skims_{iteration}.omx"
-		selected_od_pair = [1,100]
-		skim_selected_time_periods = ["am","pm"]
-		ft_types = [1,2,4,5,6]
-		output_network_attr_filename = "output_summaries/network_attrs_{iteration}.parquet"
-		output_network_summary_filename = "output_summaries/network_summary_{iteration}.csv"
-		
-		[highway.convergence.selected_links]
-			38545="Bay Bridge west span (eastbound)"
-			4166="Bay Bridge west span (westbound)"
-			3087470="I-80 corridor between Richmond and Oakland (southbound)"
-			3149662="I-80 corridor between Richmond and Oakland (northbound)"
-			4045624="I-80 corridor between Richmond and Oakland (southbound)"
-			4089555="I-80 corridor between Richmond and Oakland (northbound)"
-			3057003="580 between Pleasanton and Livermore (westbound)"
-			3160653="580 between Pleasanton and Livermore (eastbound)"
-			1034144="101 between SF and San Mateo County (southbound)"
-			1040116="101 between SF and San Mateo County (northbound)"
-			1048514="280 between SF and San Mateo County (southbound)"
-			1070169="280 between SF and San Mateo County (northbound)"
-			3055218="I-880 between hayward and fremont parallel to BART services (northbound)"
-			3004982="I-880 between hayward and fremont parallel to BART services (southbound)"
-		
-		[[highway.convergence.summary_mode_group]]
-			name = "KNR Transit"
-			modes = ["KNR_TRN_WLK", "WLK_TRN_KNR"]
-		[[highway.convergence.summary_mode_group]]
-			name = "PNR Transit"
-			modes = ["PNR_TRN_WLK", "WLK_TRN_PNR"]		
-		[[highway.convergence.summary_mode_group]]
-			name = "Walk access transit"
-			modes = ["WLK_TRN_WLK"]
-		[[highway.convergence.summary_mode_group]]
-			name = "Truck"
-			modes = ["trk", "lrgtrk"]
-		[[highway.convergence.summary_mode_group]]
-			name = "HOV"
-			modes = ["s2", "s3"]
-		[[highway.convergence.summary_mode_group]]
-			name = "Drive alone"
-			modes = ["dah"]
-		
-		
-
-[transit]
-    apply_msa_demand = false
-    value_of_time = 12.8 # 16.2*(180.20/227.47) https://github.com/BayAreaMetro/modeling-website/wiki/InflationAssumptions
-    effective_headway_source = "hdw"
-    initial_wait_perception_factor = 1.5
-    transfer_wait_perception_factor = 3.0
-    walk_perception_factor = 2.0
-    drive_perception_factor = 3.0
-    max_transfers = 3
-    output_skim_path = "skims/transit"
-    output_skim_filename_tmpl = "trnskm{time_period}_{set_name}.omx"
-    output_skim_matrixname_tmpl = "{property}"
-    output_stop_usage_path = "output_summaries\\stop_usage_{period}.csv"
-    output_transit_boardings_path = "output_summaries\\boardings_by_line_{period}.csv"
-    output_shapefile_path = "output_summaries\\{period}_assn.shp"
-    fares_path = "inputs\\trn\\fares.far"
-    fare_matrix_path = "inputs\\trn\\fareMatrix.txt"
-    # max expected transfer distance for mode-to-mode transfer fare table generation
-    fare_max_transfer_distance_miles = 3
-    # for TAZ instead of TAPs
-    override_connectors = false # don't run prepare connector
-    override_connector_times = false # has removed all drive connectors
-    # mask options
-    mask_noncombo_allpen = false
-    mask_over_3_xfers = false
-    # fare option
-    use_fares = true
-    fare_2015_to_2000_deflator = 0.698 #180.20/258.27
-    # transit assignment methods
-    congested_transit_assignment = true
-    use_ccr = false
-    # peaking factor option
-    use_peaking_factor = true
-    am_peaking_factor = 1.219
-    pm_peaking_factor = 1.262
-
-    [[transit.classes]]
-        name = "wlk_trn_wlk"
-        description = "walk access to transit, walk egress from transit" 
-        skims = ['BOARDS', 'DDIST', 'DTIME', 'FARE', 'IVT', 'IVTCOM', 'IVTEXP', 'IVTFRY', 'IVTHVY', 'IVTLOC', 'IVTLRT', 'IWAIT', 'PIVTCOM', 'PIVTEXP', 'PIVTFRY', 'PIVTHVY', 'PIVTLOC', 'PIVTLRT', 'WACC', 'WAIT', 'WAUX', 'WEGR', 'XWAIT']
-    [[transit.classes]]
-        name = "pnr_trn_wlk"
-        description = "pnr access to transit, walk egress from transit" 
-        skims = ['BOARDS', 'DDIST', 'DTIME', 'FARE', 'IVT', 'IVTCOM', 'IVTEXP', 'IVTFRY', 'IVTHVY', 'IVTLOC', 'IVTLRT', 'IWAIT', 'PIVTCOM', 'PIVTEXP', 'PIVTFRY', 'PIVTHVY', 'PIVTLOC', 'PIVTLRT', 'WACC', 'WAIT', 'WAUX', 'WEGR', 'XWAIT']
-    [[transit.classes]]
-        name = "wlk_trn_pnr"
-        description = "walk access to transit, pnr egress from transit" 
-        skims = ['BOARDS', 'DDIST', 'DTIME', 'FARE', 'IVT', 'IVTCOM', 'IVTEXP', 'IVTFRY', 'IVTHVY', 'IVTLOC', 'IVTLRT', 'IWAIT', 'PIVTCOM', 'PIVTEXP', 'PIVTFRY', 'PIVTHVY', 'PIVTLOC', 'PIVTLRT', 'WACC', 'WAIT', 'WAUX', 'WEGR', 'XWAIT']
-    [[transit.classes]]
-        name = "knr_trn_wlk"
-        description = "knr access to transit, walk egress from transit" 
-        skims = ['BOARDS', 'DDIST', 'DTIME', 'FARE', 'IVT', 'IVTCOM', 'IVTEXP', 'IVTFRY', 'IVTHVY', 'IVTLOC', 'IVTLRT', 'IWAIT', 'PIVTCOM', 'PIVTEXP', 'PIVTFRY', 'PIVTHVY', 'PIVTLOC', 'PIVTLRT', 'WACC', 'WAIT', 'WAUX', 'WEGR', 'XWAIT']
-    [[transit.classes]]
-        name = "wlk_trn_knr"
-        description = "walk access to transit, knr egress from transit" 
-        skims = ['BOARDS', 'DDIST', 'DTIME', 'FARE', 'IVT', 'IVTCOM', 'IVTEXP', 'IVTFRY', 'IVTHVY', 'IVTLOC', 'IVTLRT', 'IWAIT', 'PIVTCOM', 'PIVTEXP', 'PIVTFRY', 'PIVTHVY', 'PIVTLOC', 'PIVTLRT', 'WACC', 'WAIT', 'WAUX', 'WEGR', 'XWAIT']
-
-[emme]
-    num_processors = "MAX-1"
-    all_day_scenario_id = 1
-    project_path = "emme_project\\mtc_emme.emp"
-    highway_database_path = "emme_project\\Database_highway\\emmebank"
-    active_database_paths = [ "emme_project/Database_active_south/emmebank", "emme_project/Database_active_north/emmebank" ]
-    transit_database_path = "emme_project\\Database_transit\\emmebank"
-
-[[highway.capclass_lookup]]
-	capclass = 0
-	capacity = 0
-	free_flow_speed = 0
-	critical_speed = 0
-
-[[highway.capclass_lookup]]
-	capclass = 1
-	capacity = 2050
-	free_flow_speed = 55
-	critical_speed = 25.898
-
-[[highway.capclass_lookup]]
-	capclass = 2
-	capacity = 1450
-	free_flow_speed = 40
-	critical_speed = 11.772
-
-[[highway.capclass_lookup]]
-	capclass = 3
-	capacity = 1450
-	free_flow_speed = 30
-	critical_speed = 18.835
-
-[[highway.capclass_lookup]]
-	capclass = 4
-	capacity = 900
-	free_flow_speed = 20
-	critical_speed = 7.063
-
-[[highway.capclass_lookup]]
-	capclass = 5
-	capacity = 900
-	free_flow_speed = 20
-	critical_speed = 4.709
-
-[[highway.capclass_lookup]]
-	capclass = 6
-	capacity = 600
-	free_flow_speed = 15
-	critical_speed = 4.709
-
-[[highway.capclass_lookup]]
-	capclass = 7
-	capacity = 600
-	free_flow_speed = 15
-	critical_speed = 3
-
-[[highway.capclass_lookup]]
-	capclass = 8
-	capacity = 2050
-	free_flow_speed = 18
-	critical_speed = 47.087
-
-[[highway.capclass_lookup]]
-	capclass = 11
-	capacity = 2050
-	free_flow_speed = 55
-	critical_speed = 25.898
-
-[[highway.capclass_lookup]]
-	capclass = 12
-	capacity = 1450
-	free_flow_speed = 40
-	critical_speed = 11.772
-
-[[highway.capclass_lookup]]
-	capclass = 13
-	capacity = 1500
-	free_flow_speed = 30
-	critical_speed = 18.835
-
-[[highway.capclass_lookup]]
-	capclass = 14
-	capacity = 950
-	free_flow_speed = 25
-	critical_speed = 9.417
-
-[[highway.capclass_lookup]]
-	capclass = 15
-	capacity = 950
-	free_flow_speed = 25
-	critical_speed = 4.709
-
-[[highway.capclass_lookup]]
-	capclass = 16
-	capacity = 650
-	free_flow_speed = 20
-	critical_speed = 4.709
-
-[[highway.capclass_lookup]]
-	capclass = 17
-	capacity = 650
-	free_flow_speed = 20
-	critical_speed = 3
-
-[[highway.capclass_lookup]]
-	capclass = 18
-	capacity = 2050
-	free_flow_speed = 18
-	critical_speed = 47.087
-
-[[highway.capclass_lookup]]
-	capclass = 21
-	capacity = 2100
-	free_flow_speed = 60
-	critical_speed = 28.252
-
-[[highway.capclass_lookup]]
-	capclass = 22
-	capacity = 1600
-	free_flow_speed = 45
-	critical_speed = 14.126
-
-[[highway.capclass_lookup]]
-	capclass = 23
-	capacity = 1550
-	free_flow_speed = 35
-	critical_speed = 21.189
-
-[[highway.capclass_lookup]]
-	capclass = 24
-	capacity = 1000
-	free_flow_speed = 30
-	critical_speed = 11.772
-
-[[highway.capclass_lookup]]
-	capclass = 25
-	capacity = 1000
-	free_flow_speed = 30
-	critical_speed = 7.063
-
-[[highway.capclass_lookup]]
-	capclass = 26
-	capacity = 700
-	free_flow_speed = 25
-	critical_speed = 7.063
-
-[[highway.capclass_lookup]]
-	capclass = 27
-	capacity = 700
-	free_flow_speed = 25
-	critical_speed = 3
-
-[[highway.capclass_lookup]]
-	capclass = 28
-	capacity = 700
-	free_flow_speed = 18
-	critical_speed = 47.087
-
-[[highway.capclass_lookup]]
-	capclass = 31
-	capacity = 2100
-	free_flow_speed = 60
-	critical_speed = 28.252
-
-[[highway.capclass_lookup]]
-	capclass = 32
-	capacity = 1600
-	free_flow_speed = 45
-	critical_speed = 14.126
-
-[[highway.capclass_lookup]]
-	capclass = 33
-	capacity = 1550
-	free_flow_speed = 35
-	critical_speed = 21.189
-
-[[highway.capclass_lookup]]
-	capclass = 34
-	capacity = 1000
-	free_flow_speed = 35
-	critical_speed = 11.772
-
-[[highway.capclass_lookup]]
-	capclass = 35
-	capacity = 1000
-	free_flow_speed = 35
-	critical_speed = 9.417
-
-[[highway.capclass_lookup]]
-	capclass = 36
-	capacity = 700
-	free_flow_speed = 30
-	critical_speed = 9.417
-
-[[highway.capclass_lookup]]
-	capclass = 37
-	capacity = 700
-	free_flow_speed = 30
-	critical_speed = 3
-
-[[highway.capclass_lookup]]
-	capclass = 38
-	capacity = 2100
-	free_flow_speed = 18
-	critical_speed = 47.087
-
-[[highway.capclass_lookup]]
-	capclass = 41
-	capacity = 2150
-	free_flow_speed = 65
-	critical_speed = 30.607
-
-[[highway.capclass_lookup]]
-	capclass = 42
-	capacity = 1650
-	free_flow_speed = 50
-	critical_speed = 16.480
-
-[[highway.capclass_lookup]]
-	capclass = 43
-	capacity = 1550
-	free_flow_speed = 40
-	critical_speed = 23.543
-
-[[highway.capclass_lookup]]
-	capclass = 44
-	capacity = 1050
-	free_flow_speed = 35
-	critical_speed = 14.126
-
-[[highway.capclass_lookup]]
-	capclass = 45
-	capacity = 1050
-	free_flow_speed = 35
-	critical_speed = 11.772
-
-[[highway.capclass_lookup]]
-	capclass = 46
-	capacity = 900
-	free_flow_speed = 30
-	critical_speed = 11.772
-
-[[highway.capclass_lookup]]
-	capclass = 47
-	capacity = 900
-	free_flow_speed = 30
-	critical_speed = 3
-
-[[highway.capclass_lookup]]
-	capclass = 48
-	capacity = 2150
-	free_flow_speed = 18
-	critical_speed = 47.087
-
-[[highway.capclass_lookup]]
-	capclass = 51
-	capacity = 2150
-	free_flow_speed = 65
-	critical_speed = 30.607
-
-[[highway.capclass_lookup]]
-	capclass = 52
-	capacity = 1650
-	free_flow_speed = 55
-	critical_speed = 16.480
-
-[[highway.capclass_lookup]]
-	capclass = 53
-	capacity = 1550
-	free_flow_speed = 40
-	critical_speed = 23.543
-
-[[highway.capclass_lookup]]
-	capclass = 54
-	capacity = 1050
-	free_flow_speed = 40
-	critical_speed = 16.480
-
-[[highway.capclass_lookup]]
-	capclass = 55
-	capacity = 1050
-	free_flow_speed = 40
-	critical_speed = 14.126
-
-[[highway.capclass_lookup]]
-	capclass = 56
-	capacity = 950
-	free_flow_speed = 35
-	critical_speed = 14.126
-
-[[highway.capclass_lookup]]
-	capclass = 57
-	capacity = 950
-	free_flow_speed = 35
-	critical_speed = 3
-
-[[highway.capclass_lookup]]
-	capclass = 58
-	capacity = 2150
-	free_flow_speed = 18
-	critical_speed = 47.087
-
-[[highway.capclass_lookup]]
-	capclass = 59
-	capacity = 0
-	free_flow_speed = 0
-	critical_speed = 3.0
-
-[[highway.capclass_lookup]]
-	capclass = 60
-    capacity = 0
-    free_flow_speed = 0
-	critical_speed = 3.0
-
-[[highway.capclass_lookup]]
-	capclass = 61
-    capacity = 0
-    free_flow_speed = 0
-	critical_speed = 23.543
-
-[[highway.capclass_lookup]]
-	capclass = 62
-    capacity = 0
-    free_flow_speed = 0
-	critical_speed = 30.607
-
-[[highway.capclass_lookup]]
-	capclass = 63
-    capacity = 0
-    free_flow_speed = 0
-	critical_speed = 16.48
-
-[[highway.capclass_lookup]]
-	capclass = 64
-    capacity = 0
-    free_flow_speed = 0
-	critical_speed = 11.772
-
-[[highway.capclass_lookup]]
-	capclass = 65
-    capacity = 0
-    free_flow_speed = 0
-	critical_speed = 16.48
-
-[[highway.capclass_lookup]]
-	capclass = 66
-    capacity = 0
-    free_flow_speed = 0
-	critical_speed = 47.087
-
-[[highway.capclass_lookup]]
-	capclass = 67
-    capacity = 0
-    free_flow_speed = 0
-	critical_speed = 14.126
-
-[[highway.capclass_lookup]]
-	capclass = 68
-    capacity = 0
-    free_flow_speed = 0
-	critical_speed = 14.126
-
-[[highway.capclass_lookup]]
-	capclass = 69
-    capacity = 0
-    free_flow_speed = 0
-	critical_speed = 21.189
-
-[[highway.capclass_lookup]]
-	capclass = 70
-    capacity = 0
-    free_flow_speed = 0
-	critical_speed = 11.772
-
-[[highway.capclass_lookup]]
-	capclass = 71
-    capacity = 0
-    free_flow_speed = 0
-	critical_speed = 14.126
-
-[[highway.capclass_lookup]]
-	capclass = 72
-    capacity = 0
-    free_flow_speed = 0
-	critical_speed = 11.772
-
-[[highway.capclass_lookup]]
-	capclass = 73
-    capacity = 0
-    free_flow_speed = 0
-	critical_speed = 11.772
-
-[[highway.capclass_lookup]]
-	capclass = 74
-    capacity = 0
-    free_flow_speed = 0
-	critical_speed = 3.0
-
-[[highway.capclass_lookup]]
-	capclass = 75
-    capacity = 0
-    free_flow_speed = 0
-	critical_speed = 3.0
-
-[[highway.capclass_lookup]]
-	capclass = 76
-    capacity = 0
-    free_flow_speed = 0
-	critical_speed = 23.543
-
-[[highway.capclass_lookup]]
-	capclass = 77
-    capacity = 0
-    free_flow_speed = 0
-	critical_speed = 30.607
-
-[[highway.capclass_lookup]]
-	capclass = 78
-    capacity = 0
-    free_flow_speed = 0
-	critical_speed = 16.48
-
-[[highway.capclass_lookup]]
-	capclass = 79
-    capacity = 0
-    free_flow_speed = 0
-	critical_speed = 14.126
-
-[[highway.capclass_lookup]]
-	capclass = 80
-    capacity = 0
-    free_flow_speed = 0
-	critical_speed = 16.48
-
-[[highway.capclass_lookup]]
-	capclass = 81
-    capacity = 0
-    free_flow_speed = 0
-	critical_speed = 47.087
-
-[[highway.capclass_lookup]]
-	capclass = 82
-    capacity = 0
-    free_flow_speed = 0
-	critical_speed = 16.48
-
-[[highway.capclass_lookup]]
-	capclass = 83
-    capacity = 0
-    free_flow_speed = 0
-	critical_speed = 14.126
-
-[[highway.capclass_lookup]]
-	capclass = 84
-    capacity = 0
-    free_flow_speed = 0
-	critical_speed = 23.543
-
-[[highway.capclass_lookup]]
-	capclass = 85
-    capacity = 0
-    free_flow_speed = 0
-	critical_speed = 16.48
-
-[[highway.capclass_lookup]]
-	capclass = 86
-    capacity = 0
-    free_flow_speed = 0
-	critical_speed = 16.48
-
-[[highway.capclass_lookup]]
-	capclass = 87
-    capacity = 0
-    free_flow_speed = 0
-	critical_speed = 14.126
-
-[[highway.capclass_lookup]]
-	capclass = 88
-    capacity = 0
-    free_flow_speed = 0
-	critical_speed = 14.126
-
-[[highway.capclass_lookup]]
-	capclass = 89
-    capacity = 0
-    free_flow_speed = 0
-	critical_speed = 3.0
-
-[[highway.capclass_lookup]]
-	capclass = 90
-    capacity = 0
-    free_flow_speed = 0
-	critical_speed = 3.0
-
-[[highway.capclass_lookup]]
-	capclass = 99
-	capacity = 0
-	free_flow_speed = 10
-	critical_speed = 3.0
-
-[[highway.capclass_lookup]]
-	capclass = 109
-	capacity = 0
-	free_flow_speed = 10
-	critical_speed = 3.0
-
-[[highway.capclass_lookup]]
-	capclass = 119
-	capacity = 0
-	free_flow_speed = 10
-	critical_speed = 3.0
-
-[[highway.capclass_lookup]]
-	capclass = 129
-	capacity = 0
-	free_flow_speed = 10
-	critical_speed = 3.0
-
-[[highway.capclass_lookup]]
-	capclass = 139
-	capacity = 0
-	free_flow_speed = 10
-	critical_speed = 3.0
-
-[[highway.capclass_lookup]]
-	capclass = 149
-	capacity = 0
-	free_flow_speed = 10
-	critical_speed = 3.0
-
-[[transit.modes]]
-    mode_id = "D"
-    name = "drive_acc"
-    type = "DRIVE"
-    assign_type = "AUX_TRANSIT"
-    speed_miles_per_hour = "ul1*1"
-[[transit.modes]]
-    mode_id = "k"
-    name = "knrdummy"
-    type = "KNR_dummy"
-    assign_type = "AUX_TRANSIT"
-    speed_miles_per_hour = 40.0
-[[transit.modes]]
-    mode_id = "p"
-    name = "pnrdummy"
-    type = "PNR_dummy"
-    assign_type = "TRANSIT"
-    in_vehicle_perception_factor = 1.0
-    initial_boarding_penalty = 2.0
-    transfer_boarding_penalty = 2.0
-[[transit.modes]]
-    mode_id = "w"
-    name = "walk"
-    type = "WALK"
-    assign_type = "AUX_TRANSIT"
-    speed_miles_per_hour = 3.0
-[[transit.modes]]
-    mode_id = "a"
-    name = "access"
-    type = "ACCESS"
-    assign_type = "AUX_TRANSIT"
-    speed_miles_per_hour = 3.0
-[[transit.modes]]
-    mode_id = "e"
-    name = "egress"
-    type = "EGRESS"
-    assign_type = "AUX_TRANSIT"
-    speed_miles_per_hour = 3.0
-[[transit.modes]]
-    mode_id = "b"
-    name = "local_bus"
-    type = "LOCAL"
-    assign_type = "TRANSIT"
-    in_vehicle_perception_factor = 1.0
-    initial_boarding_penalty = 10.0
-    transfer_boarding_penalty = 10.0
-[[transit.modes]]
-    mode_id = "x"
-    name = "exp_bus"
-    type = "PREMIUM"
-    assign_type = "TRANSIT"
-    in_vehicle_perception_factor = 1.0
-    initial_boarding_penalty = 10.0
-    transfer_boarding_penalty = 10.0
-[[transit.modes]]
-    mode_id = "f"
-    name = "ferry"
-    type = "PREMIUM"
-    assign_type = "TRANSIT"
-    in_vehicle_perception_factor = 0.8
-    initial_boarding_penalty = 2.0
-    transfer_boarding_penalty = 2.0
-[[transit.modes]]
-    mode_id = "l"
-    name = "light_rail"
-    type = "PREMIUM"
-    assign_type = "TRANSIT"
-    in_vehicle_perception_factor = 0.9
-    initial_boarding_penalty = 5.0
-    transfer_boarding_penalty = 5.0
-[[transit.modes]]
-    mode_id = "h"
-    name = "heavy_rail"
-    type = "PREMIUM"
-    assign_type = "TRANSIT"
-    in_vehicle_perception_factor = 0.7
-    initial_boarding_penalty = 5.0
-    transfer_boarding_penalty = 5.0
-[[transit.modes]]
-    mode_id = "r"
-    name = "comm_rail"
-    type = "PREMIUM"
-    assign_type = "TRANSIT"
-    in_vehicle_perception_factor = 0.7
-    initial_boarding_penalty = 2.0
-    transfer_boarding_penalty = 2.0
-=======
-####################################
-#       MODEL CONFIGURATION        #
-####################################
-
-[[time_periods]]
-    name = "ea"
-    start_hour = 3
-    length_hours = 3
-    highway_capacity_factor = 3
-    emme_scenario_id = 11
-    transit_assn_max_iteration = 1
-[[time_periods]]
-    name = "am"
-    start_hour = 6
-    length_hours = 4
-    highway_capacity_factor = 3.65
-    emme_scenario_id = 12
-    transit_assn_max_iteration = 10
-[[time_periods]]
-    name = "md"
-    start_hour = 10
-    length_hours = 5
-    highway_capacity_factor = 5
-    emme_scenario_id = 13
-    transit_assn_max_iteration = 1
-[[time_periods]]
-    name = "pm"
-    start_hour = 15
-    length_hours = 4
-    highway_capacity_factor = 3.65
-    emme_scenario_id = 14
-    transit_assn_max_iteration = 10
-[[time_periods]]
-    name = "ev"
-    start_hour = 19
-    length_hours = 8
-    highway_capacity_factor = 8
-    emme_scenario_id = 15
-    transit_assn_max_iteration = 1
-
-[logging]
-    display_level = "STATUS"
-    run_file_path  = "log_run.txt"
-    run_file_level = "STATUS"
-    log_file_path = "log_detail.txt"
-    log_file_level = "DETAIL"
-    log_on_error_file_path = "log_error.txt"
-    notify_slack = false
-    use_emme_logbook = true
-
-[household]
-    highway_demand_file = "demand_matrices/highway/household/TAZ_Demand_{period}.omx"
-    transit_demand_file = "demand_matrices/transit/trn_demand_v9_trim_{period}.omx"
-    active_demand_file = "demand_matrices/active/nm_demand_{period}.omx"
-    ctramp_indiv_trip_file = "main/indivTripData_{iteration}.csv"
-    ctramp_joint_trip_file = "main/jointTripData_{iteration}.csv"
-    ctramp_hh_file = "main/householdData_{iteration}.csv"
-	copy_from_examples = false
-    host_ip_address = "10.1.36.121"
-    ctramp_run_dir = 'D:\MTC\9-county\CTRAMP'
-    sample_rate_iteration = [0.50]
-
-    [household.rideshare_mode_split]
-        "taxi"=0.08
-        "single_tnc"=0.72
-        "shared_tnc"=0.20
-    [household.taxi_split]
-        "da"= 0.00
-        "sr2"= 0.53
-        "sr3"= 0.47
-    [household.single_tnc_split]
-        "da"= 0.00
-        "sr2"= 0.53
-        "sr3"= 0.47
-    [household.shared_tnc_split]
-        "da"= 0.00
-        "sr2"= 0.18
-        "sr3"= 0.82
-    [household.ctramp_mode_names]
-        1 = 'da'
-        2 = 'sr2'
-        3 = 'sr3'
-        4 = 'WALK'
-        5 = 'BIKE'
-        6 = 'wlk'
-        7 = 'pnr'
-        8 = 'knr'
-        9 = 'RIDEHAIL'
-	[household.income_segment]
-        enabled = true
-        segment_suffixes = ["LowInc", "MedInc", "HighInc", "XHighInc"]
-        cutoffs = [0, 30000, 60000, 100000]
-
-[accessibility]
-    outfile = "inputs/accessibility.csv"
-
-    [accessibility.land_use_aggregation]
-        "RETEMPN" = ["RETEMPN"]
-        "TOTEMP" = ["TOTEMP"]
-    [accessibility.mode_names]
-        "auto" = "auto"
-        "transit" = "transit"
-        "walk" = "nonMotorized"
-    [accessibility.formula_auto]
-        # second element of list contains matrices to be transposed
-        # formatted as a list of [mode name, time period]
-        "peak" = [[['dah','AM']],
-            [['dah', 'PM']]]
-        "offpeak" = [[['dah','MD']],
-            [['dah', 'MD']]]
-        "prop" = 'TIME'
-    [accessibility.formula_transit]
-        "peak" = [[['wlk_trn_wlk','AM']],
-            [['wlk_trn_wlk', 'PM']]]
-        "offpeak" = [[['wlk_trn_wlk','MD']], 
-            [['wlk_trn_wlk', 'MD']]]
-        "ivt" = ["IVT"]
-        "ovt" = ['IWAIT', 'XWAIT','WAUX', 'WACC', 'WEGR']
-        "prop" = 'TIME'
-    [accessibility.formula_walk]
-        "peak" = [[['WALK','MD']],
-            [['WALK','MD']]]
-        "offpeak" = [[['WALK','MD']],
-            [['WALK','MD']]]
-        "prop" = 'DIST'
-
-[air_passenger]
-    output_trip_table_directory = "demand_matrices/highway/air_passenger"
-    outfile_trip_table_tmp = "tripsAirPax{period}.omx"
-    highway_demand_file = "demand_matrices/highway/air_passenger/2015_tripsAirPax{period}.omx"
-    input_demand_folder = "inputs/nonres"
-    input_demand_filename_tmpl = "{year}_{direction}{airport}.csv"
-    reference_start_year = "2007"
-    reference_end_year = "2035"
-    airport_names = [ "SFO", "OAK", "SJC",]
-    [[air_passenger.demand_aggregation]]
-        name = "da"
-        mode = "da"
-        access_modes = [ "ES", "PK", "RN", "TX", "LI",]
-    [[air_passenger.demand_aggregation]]
-        name = "S2"
-        mode = "sr2"
-        access_modes = [ "ES", "PK", "RN", "TX", "LI",]
-    [[air_passenger.demand_aggregation]]
-        name = "S3"
-        mode = "sr3"
-        access_modes = [ "ES", "PK", "RN", "TX", "LI", "VN", "HT", "CH",]
-
-[internal_external]
-    output_trip_table_directory = "demand_matrices/highway/internal_external"
-    outfile_trip_table_tmp = "tripsIx{period}.omx"
-    highway_demand_file = "demand_matrices/highway/internal_external/tripsIx{period}.omx"
-    modes = ["da","sr2","sr3"]
-    [internal_external.demand]
-        input_demand_file = "inputs/nonres/IXDaily2006x4.may2208.new.omx"
-        input_demand_matrixname_tmpl = "IX_Daily_{mode}"
-        reference_year = 2005
-    # Union city compatible test with 43 zones
-    [[internal_external.demand.annual_growth_rate]]
-        zone_index = [41, 42, 4688, 4689, 4690, 4691, 4692, 4704, 4705, 4706, 4707, 4708]
-        factor = 1.05
-        as_growth_rate = true
-    [[internal_external.demand.annual_growth_rate]]
-        zone_index = [4693, 4694,4695, 4696, 4698, 4699,  4701, 4702, 4703]
-        factor = 1.010
-        as_growth_rate = true
-    [[internal_external.demand.annual_growth_rate]]
-        zone_index = [4697]
-        factor = 0
-    [[internal_external.demand.annual_growth_rate]]
-        zone_index = 4700
-        factor = 1.015
-        as_growth_rate = true
-    [[internal_external.demand.special_gateway_adjust]]
-        zone_index = 4693
-        factor = 1.020228
-    [[internal_external.demand.special_gateway_adjust]]
-        zone_index = 4695
-        factor = 1.242555
-    [[internal_external.demand.special_gateway_adjust]]
-        zone_index = 4696
-        factor = 0.848518
-    [[internal_external.demand.special_gateway_adjust]]
-        zone_index = 4698
-        factor = 1.673817
-    [internal_external.time_of_day]
-        [[internal_external.time_of_day.classes]]
-            name = "internal_external"
-            [[internal_external.time_of_day.classes.time_period_split]]
-                time_period = "ea"
-                production = 0.15329
-                attraction = 0.06440
-            [[internal_external.time_of_day.classes.time_period_split]]
-                time_period = "am"
-                production = 0.26441
-                attraction = 0.17540
-            [[internal_external.time_of_day.classes.time_period_split]]
-                time_period = "md"
-                production = 0.25720
-                attraction = 0.26950
-            [[internal_external.time_of_day.classes.time_period_split]]
-                time_period = "pm"
-                production = 0.21490
-                attraction = 0.29824
-            [[internal_external.time_of_day.classes.time_period_split]]
-                time_period = "ev"
-                production = 0.11020
-                attraction = 0.19246
-    [internal_external.toll_choice]
-        value_of_time = 14.95
-        operating_cost_per_mile = 13.61
-        [[internal_external.toll_choice.classes]]
-            name = "da"
-            skim_mode = "da"
-        [[internal_external.toll_choice.classes]]
-            name = "sr2"
-            skim_mode = "sr2"
-            [[internal_external.toll_choice.classes.property_factors]]
-                property = "toll"
-                coeff = 0.5714285714285714
-        [[internal_external.toll_choice.classes]]
-            name = "sr3"
-            skim_mode = "sr3"
-            [[internal_external.toll_choice.classes.property_factors]]
-                property = "toll"
-                coeff = 0.4
-        [[internal_external.toll_choice.utility]]
-            # The in-vehicle time coefficient is taken from the work trip mode choice model.
-            # coefficient for in-vehicle time = -0.0220/0.25 = -0.088
-            property = "time"
-            coeff = -0.088
-
-[truck]
-    output_trip_table_directory = "demand_matrices/highway/commercial"
-    outfile_trip_table_tmp = "tripstrk{period}.omx"
-    highway_demand_file = "demand_matrices/highway/commercial/tripstrk{period}.omx"
-    segment_demand_by_toll = false
-    [truck.land_use_aggregation]
-        "AGREMPN" = ["AGREMPN"]
-        "RETEMPN" = ["RETEMPN"]
-        "FPSEMPN" = ["FPSEMPN"]
-        "HEREMPN" = ["HEREMPN"]
-        "MWTEMPN" = ["MWTEMPN"]
-        "OTHEMPN" = ["OTHEMPN"]
-        "TOTEMP" = ["TOTEMP"]
-        "TOTHH" = ["TOTHH"]
-    [[truck.classes]]
-        name = "vsmtrk"
-        description = "very small truck"
-    [[truck.classes]]
-        name = "smltrk"
-        description = "small truck"
-    [[truck.classes]]
-        name = "medtrk"
-        description = "medium truck"
-    [[truck.classes]]
-        name = "lrgtrk"
-        description = "large truck"
-    [[truck.impedances]]
-        name = "trk"
-        skim_mode = "trk"
-        [truck.impedances.time_blend]
-            "AM" = 0.3333333333
-            "MD" = 0.6666666667
-    [[truck.impedances]]
-        name = "lrgtrk"
-        skim_mode = "lrgtrk"
-        [truck.impedances.time_blend]
-            "AM" = 0.3333333333
-            "MD" = 0.6666666667
-    [truck.trip_dist]
-        k_factors_file = "inputs/nonres/truckkfact.omx"
-        friction_factors_file = "inputs/nonres/truckFF.csv"
-        max_balance_iterations = 999
-        max_balance_relative_error = 0.0001
-    [[truck.trip_dist.classes]]
-        name = "vsmtrk"
-        impedance = "trk"
-        use_k_factors = true
-    [[truck.trip_dist.classes]]
-        name = "smltrk"
-        impedance = "trk"
-        use_k_factors = true
-    [[truck.trip_dist.classes]]
-        name = "medtrk"
-        impedance = "trk"
-        use_k_factors = true
-    [[truck.trip_dist.classes]]
-        name = "lrgtrk"
-        impedance = "lrgtrk"
-        use_k_factors = true
-    [[truck.trip_gen.classes]]
-        name = "vsmtrk"
-        purpose = "linked"
-        balance_to = "productions"
-        [truck.trip_gen.classes.production_formula]
-            constant = 0
-            multiplier = 0.96
-            [[truck.trip_gen.classes.production_formula.land_use_rates]]
-                property = 'RETEMPN'
-                coeff = 0.95409
-            [[truck.trip_gen.classes.production_formula.land_use_rates]]
-                property = 'FPSEMPN'
-                coeff = 0.54333
-            [[truck.trip_gen.classes.production_formula.land_use_rates]]
-                property = 'HEREMPN'
-                coeff = 0.50769
-            [[truck.trip_gen.classes.production_formula.land_use_rates]]
-                property = 'OTHEMPN'
-                coeff = 0.63558
-            [[truck.trip_gen.classes.production_formula.land_use_rates]]
-                property = 'AGREMPN'
-                coeff = 1.10181
-            [[truck.trip_gen.classes.production_formula.land_use_rates]]
-                property = 'MWTEMPN'
-                coeff = 0.81576
-            [[truck.trip_gen.classes.production_formula.land_use_rates]]
-                property = 'TOTHH'
-                coeff = 0.26565
-    [[truck.trip_gen.classes]]
-        name = "smltrk"
-        purpose = "linked"
-        balance_to = "productions"
-        [truck.trip_gen.classes.production_formula]
-            constant = 0
-            multiplier = 1
-            [[truck.trip_gen.classes.production_formula.land_use_rates]]
-            property = 'TOTEMP'
-            coeff = 0.0324
-    [[truck.trip_gen.classes]]
-        name = "smltrk"
-        purpose = "garage"
-        balance_to = "productions"
-        [truck.trip_gen.classes.production_formula]
-            [[truck.trip_gen.classes.production_formula.land_use_rates]]
-                property = 'RETEMPN'
-                coeff = 0.02146
-            [[truck.trip_gen.classes.production_formula.land_use_rates]]
-                property = 'FPSEMPN'
-                coeff = 0.02424
-            [[truck.trip_gen.classes.production_formula.land_use_rates]]
-                property = 'HEREMPN'
-                coeff = 0.01320
-            [[truck.trip_gen.classes.production_formula.land_use_rates]]
-                property = 'OTHEMPN'
-                coeff = 0.04325
-            [[truck.trip_gen.classes.production_formula.land_use_rates]]
-                property = 'AGREMPN'
-                coeff = 0.05021
-            [[truck.trip_gen.classes.production_formula.land_use_rates]]
-                property = 'MWTEMPN'
-                coeff = 0.01960
-        [truck.trip_gen.classes.attraction_formula]
-            [[truck.trip_gen.classes.attraction_formula.land_use_rates]]
-                property = 'TOTEMP'
-                coeff = 0.0234
-    [[truck.trip_gen.classes]]
-        name = "medtrk"
-        purpose = "linked"
-        balance_to = "productions"
-        [truck.trip_gen.classes.production_formula]
-            constant = 0
-            multiplier =  1
-            [[truck.trip_gen.classes.production_formula.land_use_rates]]
-                property = 'TOTEMP'
-                coeff = 0.0039
-    [[truck.trip_gen.classes]]
-        name = "medtrk"
-        purpose = "garage"
-        balance_to = "productions"
-        [truck.trip_gen.classes.production_formula]
-            [[truck.trip_gen.classes.production_formula.land_use_rates]]
-                property = 'RETEMPN'
-                coeff = 0.00102
-            [[truck.trip_gen.classes.production_formula.land_use_rates]]
-                property = 'FPSEMPN'
-                coeff = 0.00147
-            [[truck.trip_gen.classes.production_formula.land_use_rates]]
-                property = 'HEREMPN'
-                coeff = 0.00025
-            [[truck.trip_gen.classes.production_formula.land_use_rates]]
-                property = 'OTHEMPN'
-                coeff = 0.00331
-            [[truck.trip_gen.classes.production_formula.land_use_rates]]
-                property = 'AGREMPN'
-                coeff = 0.00445
-            [[truck.trip_gen.classes.production_formula.land_use_rates]]
-                property = 'MWTEMPN'
-                coeff = 0.00165
-        [truck.trip_gen.classes.attraction_formula]
-            [[truck.trip_gen.classes.attraction_formula.land_use_rates]]
-                property = 'TOTEMP'
-                coeff = 0.0046
-    [[truck.trip_gen.classes]]
-        name = "lrgtrk"
-        purpose = "linked"
-        balance_to = "productions"
-        [truck.trip_gen.classes.production_formula]
-            constant = 0
-            multiplier =  1
-            [[truck.trip_gen.classes.production_formula.land_use_rates]]
-            property = 'TOTEMP'
-            coeff = 0.0073
-    [[truck.trip_gen.classes]]
-        name  = "lrgtrk"
-        purpose = "garage"
-        balance_to = "productions"
-        [truck.trip_gen.classes.production_formula]
-            [[truck.trip_gen.classes.production_formula.land_use_rates]]
-                property = 'RETEMPN'
-                coeff = 0.00183
-            [[truck.trip_gen.classes.production_formula.land_use_rates]]
-                property = 'FPSEMPN'
-                coeff = 0.00482
-            [[truck.trip_gen.classes.production_formula.land_use_rates]]
-                property = 'HEREMPN'
-                coeff = 0.00274
-            [[truck.trip_gen.classes.production_formula.land_use_rates]]
-                property = 'OTHEMPN'
-                coeff = 0.00795
-            [[truck.trip_gen.classes.production_formula.land_use_rates]]
-                property = 'AGREMPN'
-                coeff = 0.01125
-            [[truck.trip_gen.classes.production_formula.land_use_rates]]
-                property = 'MWTEMPN'
-                coeff = 0.00486
-        [truck.trip_gen.classes.attraction_formula]
-            [[truck.trip_gen.classes.attraction_formula.land_use_rates]]
-                property = 'TOTEMP'
-                coeff = 0.0136
-        [truck.time_of_day]
-        [[truck.time_of_day.classes]]
-            name = "vsmtrk"
-            [[truck.time_of_day.classes.time_period_split]]
-                time_period = "ea"
-                od = 0.0235
-            [[truck.time_of_day.classes.time_period_split]]
-                time_period = "am"
-                od = 0.0700
-            [[truck.time_of_day.classes.time_period_split]]
-                time_period = "md"
-                od = 0.6360
-            [[truck.time_of_day.classes.time_period_split]]
-                time_period = "pm"
-                od = 0.1000
-            [[truck.time_of_day.classes.time_period_split]]
-                time_period = "ev"
-                od = 0.1705
-        [[truck.time_of_day.classes]]
-            name = "smltrk"
-            [[truck.time_of_day.classes.time_period_split]]
-                time_period = "ea"
-                od = 0.0765
-            [[truck.time_of_day.classes.time_period_split]]
-                time_period = "am"
-                od = 0.2440
-            [[truck.time_of_day.classes.time_period_split]]
-                time_period = "md"
-                od = 0.3710
-            [[truck.time_of_day.classes.time_period_split]]
-                time_period = "pm"
-                od= 0.2180
-            [[truck.time_of_day.classes.time_period_split]]
-                time_period = "ev"
-                od = 0.0905
-        [[truck.time_of_day.classes]]
-            name = "medtrk"
-            [[truck.time_of_day.classes.time_period_split]]
-                time_period = "ea"
-                od = 0.0665
-            [[truck.time_of_day.classes.time_period_split]]
-                time_period = "am"
-                od = 0.2930
-            [[truck.time_of_day.classes.time_period_split]]
-                time_period = "md"
-                od = 0.3935
-            [[truck.time_of_day.classes.time_period_split]]
-                time_period = "pm"
-                od = 0.1730
-            [[truck.time_of_day.classes.time_period_split]]
-                time_period = "ev"
-                od = 0.0740
-        [[truck.time_of_day.classes]]
-            name = "lrgtrk"
-            [[truck.time_of_day.classes.time_period_split]]
-                time_period = "ea"
-                od = 0.1430
-            [[truck.time_of_day.classes.time_period_split]]
-                time_period = "am"
-                od = 0.2320
-            [[truck.time_of_day.classes.time_period_split]]
-                time_period = "md"
-                od = 0.3315
-            [[truck.time_of_day.classes.time_period_split]]
-                time_period = "pm"
-                od = 0.1750
-            [[truck.time_of_day.classes.time_period_split]]
-                time_period = "ev"
-                od = 0.1185
-    [truck.toll_choice]
-        value_of_time = 14.95
-        operating_cost_per_mile = 13.61
-        [[truck.toll_choice.classes]]
-            name = "trk"
-            skim_mode = "trk"
-        [[truck.toll_choice.classes]]
-            name = "lgstrk"
-            skim_mode = "lrgtrk"
-        [[truck.toll_choice.utility]]
-            property = "time"
-            coeff = -0.088
-
-[active_modes]
-    emme_scenario_id = 1
-    output_skim_path = "skims/active"
-    output_skim_filename_tmpl = "nonmotskm.omx"
-    output_skim_matrixname_tmpl = "{property}{mode}"
-    
-    [[active_modes.classes]]
-    # for accessibility calculations
-        name = "WALK"
-        description = "walk"
-        mode_code = "nmw"
-        skims = ["DIST"]
-    
-    [[active_modes.classes]]
-    # for accessibility calculations
-        name = "BIKE"
-        description = "bike"
-        mode_code = "nmb"
-        skims = ["DIST"]
-    
-    [[active_modes.shortest_path_skims]]
-        mode = "walk"
-        roots = "MAZ"
-        leaves = "MAZ"
-        max_dist_miles = 3
-        output = "skims/non_motorized/ped_distance_maz_maz.txt"
-    [[active_modes.shortest_path_skims]]
-        mode = "walk"
-        roots = "MAZ"
-        leaves = "TAP"
-        max_dist_miles = 0.5
-        output = "skims/non_motorized/ped_distance_maz_tap.txt"
-    [[active_modes.shortest_path_skims]]
-        mode = "bike"
-        roots = "MAZ"
-        leaves = "MAZ"
-        max_dist_miles = 3
-        output = "skims/non_motorized/bike_distance_maz_maz.txt"
-    [[active_modes.shortest_path_skims]]
-        mode = "bike"
-        roots = "MAZ"
-        leaves = "TAP"
-        max_dist_miles = 3
-        output = "skims/non_motorized/bike_distance_maz_tap.txt"
-    [[active_modes.shortest_path_skims]]
-        mode = "bike"
-        roots = "TAZ"
-        leaves = "TAZ"
-        output = "skims/non_motorized/bike_distance_taz_taz.txt"
-    [[active_modes.shortest_path_skims]]
-        mode = "walk"
-        roots = "TAP"
-        leaves = "TAP"
-        max_dist_miles = 0.5
-        output = "skims/non_motorized/ped_distance_tap_tap.txt"
-
-
-[highway]
-    output_skim_path = "skims/highway"
-    output_skim_filename_tmpl = "HWYSKM{time_period}.omx"
-    output_skim_matrixname_tmpl = "{property_name}{class_name}"
-    relative_gap = 0.0005
-    max_iterations = 100
-    run_maz_assignment = false
-    # labels entire highway network (any of the classes) + MAZ connectors
-    generic_highway_mode_code = "c"
-    # include other MAZs to estimate density (pop+jobs*2.5)/acres for each MAZ
-    area_type_buffer_dist_miles = 0.5
-    [highway.tolls]
-        file_path = "inputs/hwy/tolls.csv"
-        bridgetoll_file_path = "inputs/hwy/tolls_bridge.csv"
-        src_vehicle_group_names = ["daxh", "dah", "dam", "dal", "s2xh", "s2h", "s2m", "s2l",  "s3xh", "s3h", "s3m", "s3l", "vsm", "sml", "med", "lrg"]
-        # the dst_vehicle_group_names is used in the class group suffix for the
-        # highway.classes toll attribute name and the skims name, "bridgetoll_{}"
-        # and "valuetoll_{}"
-        dst_vehicle_group_names = ["daxh", "dah", "dam", "dal", "s2xh", "s2h", "s2m", "s2l",  "s3xh", "s3h", "s3m", "s3l", "vsm", "sml", "med", "lrg"]
-        # tollbooth separates links with "bridge" tolls (index < this value)
-        # (used in all classes) vs. "value" tolls (used in toll-available classes only)
-        # TM2: TOLLBOOTH codes 11 and above (please see hwyParam.block which denotes this value) are reserved for so-called "value
-        # toll" facilities, which are currently used to model high-occupancy toll (HOT) lanes.  These variables can be used
-        # to toll specific links (each link with a different toll needs a different TOLLBOOTH code).
-        valuetoll_start_tollbooth_code = 11
-        # temporary settings for dynamic tolling
-        run_dynamic_toll = true
-        max_dynamic_toll_iter = 5
-        dynamic_toll_inner_iter = 20
-        valuetoll_increment = 0.1
-        max_dynamic_valuetoll = 1.0
-        output_valuetoll_path = "dynamic_valuetolls/"
-
-    [highway.msa]
-        apply_msa = true
-
-    [highway.maz_to_maz]
-        mode_code = "x"
-        excluded_links = [ "is_toll_daxh", "is_toll_dah", "is_toll_dam", "is_toll_dal", "is_sr",]
-        operating_cost_per_mile = 14.95
-        value_of_time = 13.61
-        output_skim_file = "skims/highway/HWYSKIM_MAZMAZ_DA.csv"
-        skim_period = "md"
-        max_skim_cost = 10.8
-            # based on ~= 5 miles @ 40 mph = 11
-            #           = time + (0.6 / vot) * (dist * opcost)
-            #           = 5 / 40 * 60 + (0.6 / 13.61) * (5 * 14.95)
-        demand_file = "demand_matrices/highway/maz_demand/auto_{period}_MAZ_AUTO_{number}_{period}.omx"
-        [[highway.maz_to_maz.demand_county_groups]]
-            number = 1
-            counties = ["San Francisco", "San Mateo", "Santa Clara"]
-        [[highway.maz_to_maz.demand_county_groups]]
-            number = 2
-            counties = ["Alameda", "Contra Costa"]
-        [[highway.maz_to_maz.demand_county_groups]]
-            number = 3
-            counties = ["Solano", "Napa", "Sonoma", "Marin"]
-
-    [[highway.classes]]
-        name = "daxh"
-        description = "drive alone (XHighInc)"
-        mode_code = "d"
-        excluded_links = [ "is_sr",]
-        value_of_time = 12.86
-        operating_cost_per_mile = 13.61
-        toll = [ "@bridgetoll_daxh", "@valuetoll_daxh" ]
-        skims = [ "time", "dist", "freeflowtime", "btoll", "vtoll", "gctime", "cost", ]
-        output_skim_matrixname_tmpl = "{property_name}{class_name}"
-        [[highway.classes.demand]]
-            source = "household"
-            name = "da_XHighInc"
-        [[highway.classes.demand]]
-            source = "air_passenger"
-            name = "da"
-        [[highway.classes.demand]]
-            source = "internal_external"
-            name = "da_XHighInc"
-    [[highway.classes]]
-        name = "dah"
-        description = "drive alone (HighInc)"
-        mode_code = "d"
-        excluded_links = [ "is_sr",]
-        value_of_time = 10.44
-        operating_cost_per_mile = 13.61
-        toll = [ "@bridgetoll_dah", "@valuetoll_dah" ]
-        skims = [ "time", "dist", "freeflowtime", "btoll", "vtoll", "gctime", "cost", ]
-        output_skim_matrixname_tmpl = "{property_name}{class_name}"
-        [[highway.classes.demand]]
-            source = "household"
-            name = "da_HighInc"
-        [[highway.classes.demand]]
-            source = "internal_external"
-            name = "da_HighInc"
-    [[highway.classes]]
-        name = "dam"
-        description = "drive alone (MedInc)"
-        mode_code = "d"
-        excluded_links = [ "is_sr",]
-        value_of_time = 8.81
-        operating_cost_per_mile = 13.61
-        toll = [ "@bridgetoll_dam", "@valuetoll_dam" ]
-        skims = [ "time", "dist", "freeflowtime", "btoll", "vtoll", "gctime", "cost", ]
-        output_skim_matrixname_tmpl = "{property_name}{class_name}"
-        [[highway.classes.demand]]
-            source = "household"
-            name = "da_MedInc"
-        [[highway.classes.demand]]
-            source = "internal_external"
-            name = "da_MedInc"
-    [[highway.classes]]
-        name = "dal"
-        description = "drive alone (LowInc)"
-        mode_code = "d"
-        excluded_links = [ "is_sr",]
-        value_of_time = 6.01
-        operating_cost_per_mile = 13.61
-        toll = [ "@bridgetoll_dal", "@valuetoll_dal" ]
-        skims = [ "time", "dist", "freeflowtime", "btoll", "vtoll", "gctime", "cost", ]
-        output_skim_matrixname_tmpl = "{property_name}{class_name}"
-        [[highway.classes.demand]]
-            source = "household"
-            name = "da_LowInc"
-        [[highway.classes.demand]]
-            source = "internal_external"
-            name = "da_LowInc"
-
-    [[highway.classes]]
-        name = "s2xh"
-        description = "shared ride 2 (XHighInc)"
-        mode_code = "e"
-        excluded_links = [ "is_sr3",]
-        value_of_time = 12.86
-        operating_cost_per_mile = 13.61
-        toll = [ "@bridgetoll_s2xh", "@valuetoll_s2xh" ]
-        toll_factor = 0.5714285714285714
-        skims = [ "time", "dist", "freeflowtime", "btoll", "vtoll", "gctime", "cost", ]
-        output_skim_matrixname_tmpl = "{property_name}{class_name}"
-        [[highway.classes.demand]]
-            source = "household"
-            name = "sr2_XHighInc"
-            factor = 0.5714285714285714
-        [[highway.classes.demand]]
-            source = "air_passenger"
-            name = "s2"
-        [[highway.classes.demand]]
-            source = "internal_external"
-            name = "sr2_XHighInc"
-    [[highway.classes]]
-        name = "s2h"
-        description = "shared ride 2 (HighInc)"
-        mode_code = "e"
-        excluded_links = [ "is_sr3",]
-        value_of_time = 10.44
-        operating_cost_per_mile = 13.61
-        toll = [ "@bridgetoll_s2h", "@valuetoll_s2h" ]
-        toll_factor = 0.5714285714285714
-        skims = [ "time", "dist", "freeflowtime", "btoll", "vtoll", "gctime", "cost", ]
-        output_skim_matrixname_tmpl = "{property_name}{class_name}"
-        [[highway.classes.demand]]
-            source = "household"
-            name = "sr2_HighInc"
-            factor = 0.5714285714285714
-        [[highway.classes.demand]]
-            source = "internal_external"
-            name = "sr2_HighInc"
-    [[highway.classes]]
-        name = "s2m"
-        description = "shared ride 2 (MedInc)"
-        mode_code = "e"
-        excluded_links = [ "is_sr3",]
-        value_of_time = 8.81
-        operating_cost_per_mile = 13.61
-        toll = [ "@bridgetoll_s2m", "@valuetoll_s2m" ]
-        toll_factor = 0.5714285714285714
-        skims = [ "time", "dist", "freeflowtime", "btoll", "vtoll", "gctime", "cost", ]
-        output_skim_matrixname_tmpl = "{property_name}{class_name}"
-        [[highway.classes.demand]]
-            source = "household"
-            name = "sr2_MedInc"
-            factor = 0.5714285714285714
-        [[highway.classes.demand]]
-            source = "internal_external"
-            name = "sr2_MedInc"
-    [[highway.classes]]
-        name = "s2l"
-        description = "shared ride 2 (LowInc)"
-        mode_code = "e"
-        excluded_links = [ "is_sr3",]
-        value_of_time = 6.01
-        operating_cost_per_mile = 13.61
-        toll = [ "@bridgetoll_s2l", "@valuetoll_s2l" ]
-        toll_factor = 0.5714285714285714
-        skims = [ "time", "dist", "freeflowtime", "btoll", "vtoll", "gctime", "cost", ]
-        output_skim_matrixname_tmpl = "{property_name}{class_name}"
-        [[highway.classes.demand]]
-            source = "household"
-            name = "sr2_LowInc"
-            factor = 0.5714285714285714
-        [[highway.classes.demand]]
-            source = "internal_external"
-            name = "sr2_LowInc"
-
-    [[highway.classes]]
-        name = "s3xh"
-        description = "shared ride 3+ (XHighInc)"
-        mode_code = "f"
-        excluded_links = []
-        value_of_time = 12.86
-        operating_cost_per_mile = 13.61
-        toll = [ "@bridgetoll_s3xh", "@valuetoll_s3xh" ]
-        toll_factor = 0.4
-        skims = [ "time", "dist", "freeflowtime", "btoll", "vtoll", "gctime", "cost", ]
-        output_skim_matrixname_tmpl = "{property_name}{class_name}"
-        [[highway.classes.demand]]
-            source = "household"
-            name = "sr3_XHighInc"
-            factor = 0.4
-        [[highway.classes.demand]]
-            source = "air_passenger"
-            name = "s3"
-        [[highway.classes.demand]]
-            source = "internal_external"
-            name = "sr3_XHighInc"
-    [[highway.classes]]
-        name = "s3h"
-        description = "shared ride 3+ (HighInc)"
-        mode_code = "f"
-        excluded_links = []
-        value_of_time = 10.44
-        operating_cost_per_mile = 13.61
-        toll = [ "@bridgetoll_s3h", "@valuetoll_s3h" ]
-        toll_factor = 0.4
-        skims = [ "time", "dist", "freeflowtime", "btoll", "vtoll", "gctime", "cost", ]
-        output_skim_matrixname_tmpl = "{property_name}{class_name}"
-        [[highway.classes.demand]]
-            source = "household"
-            name = "sr3_HighInc"
-            factor = 0.4
-        [[highway.classes.demand]]
-            source = "internal_external"
-            name = "sr3_HighInc"
-    [[highway.classes]]
-        name = "s3m"
-        description = "shared ride 3+ (MedInc)"
-        mode_code = "f"
-        excluded_links = []
-        value_of_time = 8.81
-        operating_cost_per_mile = 13.61
-        toll = [ "@bridgetoll_s3m", "@valuetoll_s3m" ]
-        toll_factor = 0.4
-        skims = [ "time", "dist", "freeflowtime", "btoll", "vtoll", "gctime", "cost", ]
-        output_skim_matrixname_tmpl = "{property_name}{class_name}"
-        [[highway.classes.demand]]
-            source = "household"
-            name = "sr3_MedInc"
-            factor = 0.4
-        [[highway.classes.demand]]
-            source = "internal_external"
-            name = "sr3_MedInc"
-    [[highway.classes]]
-        name = "s3l"
-        description = "shared ride 3+ (LowInc)"
-        mode_code = "f"
-        excluded_links = []
-        value_of_time = 6.01
-        operating_cost_per_mile = 13.61
-        toll = [ "@bridgetoll_s3l", "@valuetoll_s3l" ]
-        toll_factor = 0.4
-        skims = [ "time", "dist", "freeflowtime", "btoll", "vtoll", "gctime", "cost", ]
-        output_skim_matrixname_tmpl = "{property_name}{class_name}"
-        [[highway.classes.demand]]
-            source = "household"
-            name = "sr3_LowInc"
-            factor = 0.4
-        [[highway.classes.demand]]
-            source = "internal_external"
-            name = "sr3_LowInc"
-
-    [[highway.classes]]
-        name = "trk"
-        description = "truck"
-        mode_code = "t"
-        excluded_links = ["is_sr",]
-        value_of_time = 29.92
-        operating_cost_per_mile = 24.71
-        toll = [ "@bridgetoll_sml", "@valuetoll_sml" ]
-        skims = [ "time", "dist", "freeflowtime", "btoll_vsm", "btoll_sml", "btoll_med", "gctime", "cost", ]
-        output_skim_matrixname_tmpl = "{property_name}{class_name}"
-        [[highway.classes.demand]]
-            source = "truck"
-            name = "vsmtrk"
-        [[highway.classes.demand]]
-            source = "truck"
-            name = "smltrk"
-        [[highway.classes.demand]]
-            source = "truck"
-            name = "medtrk"
-    [[highway.classes]]
-        name = "lrgtrk"
-        description = "large truck"
-        mode_code = "l"
-        excluded_links = ["is_auto_only"]
-        value_of_time = 29.92
-        operating_cost_per_mile = 24.71
-        toll = [ "@bridgetoll_lrg", "@valuetoll_lrg" ]
-        pce = 2.0
-        skims = [ "time", "dist", "freeflowtime", "btoll_lrg", "gctime", "cost", ]
         output_skim_matrixname_tmpl = "{property_name}{class_name}"
         [[highway.classes.demand]]
             source = "truck"
@@ -3214,5 +1615,4 @@
     initial_boarding_penalty = 2.0
     transfer_boarding_penalty = 2.0
     headway_fraction = 0.3
-    transfer_wait_perception_factor = 3
->>>>>>> 0e370a48
+    transfer_wait_perception_factor = 3