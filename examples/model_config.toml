--- conflicted
+++ resolved
@@ -50,12 +50,6 @@
     ctramp_indiv_trip_file = "main/indivTripData_{iteration}.csv"
     ctramp_joint_trip_file = "main/jointTripData_{iteration}.csv"
     ctramp_hh_file = "main/householdData_{iteration}.csv"
-<<<<<<< HEAD
-    host_ip_address = "10.0.143.35"
-	ctramp_run_dir = 'C:\MTC_tmpy\TM2\calibration_3332'
-    sample_rate_iteration = [0.005]
-=======
->>>>>>> b88c4666
 	copy_from_examples = false
     host_ip_address = "10.1.36.121"
     ctramp_run_dir = 'D:\MTC\9-county\CTRAMP'
@@ -735,6 +729,7 @@
         [[highway.classes.demand]]
             source = "internal_external"
             name = "sr2_HighInc"
+
     [[highway.classes]]
         name = "s2m"
         description = "shared ride 2 (MedInc)"
@@ -753,7 +748,6 @@
         [[highway.classes.demand]]
             source = "internal_external"
             name = "sr2_MedInc"
-<<<<<<< HEAD
     [[highway.classes]]
         name = "s2l"
         description = "shared ride 2 (LowInc)"
@@ -774,28 +768,6 @@
             name = "sr2_LowInc"
 
     [[highway.classes]]
-=======
-    [[highway.classes]]
-        name = "s2l"
-        description = "shared ride 2 (LowInc)"
-        mode_code = "e"
-        excluded_links = [ "is_sr3",]
-        value_of_time = 6.01
-        operating_cost_per_mile = 13.61
-        toll = [ "@bridgetoll_s2l" ]
-        toll_factor = 0.5714285714285714
-        skims = [ "time", "dist", "freeflowtime", "btoll", "vtoll", "gctime", "cost", ]
-        output_skim_matrixname_tmpl = "{property_name}{class_name}"
-        [[highway.classes.demand]]
-            source = "household"
-            name = "sr2_LowInc"
-            factor = 0.5714285714285714
-        [[highway.classes.demand]]
-            source = "internal_external"
-            name = "sr2_LowInc"
-
-    [[highway.classes]]
->>>>>>> b88c4666
         name = "s3xh"
         description = "shared ride 3+ (XHighInc)"
         mode_code = "f"
@@ -1607,4 +1579,285 @@
     assign_type = "TRANSIT"
     in_vehicle_perception_factor = 0.7
     initial_boarding_penalty = 2.0
-    transfer_boarding_penalty = 2.0+    transfer_boarding_penalty = 2.0
+
+# [[transit.vehicles]]
+#     vehicle_id = 12
+#     mode = "b"
+#     name = ""
+#     auto_equivalent = 2.0
+#     seated_capacity = 1
+#     total_capacity = 2
+# [[transit.vehicles]]
+#     vehicle_id = 14
+#     mode = "b"
+#     name = ""
+#     auto_equivalent = 2.0
+#     seated_capacity = 1
+#     total_capacity = 2
+# [[transit.vehicles]]
+#     vehicle_id = 13
+#     mode = "b"
+#     name = ""
+#     auto_equivalent = 2.0
+#     seated_capacity = 1
+#     total_capacity = 2
+# [[transit.vehicles]]
+#     vehicle_id = 16
+#     mode = "b"
+#     name = ""
+#     auto_equivalent = 2.0
+#     seated_capacity = 1
+#     total_capacity = 2
+# [[transit.vehicles]]
+#     vehicle_id = 17
+#     mode = "b"
+#     name = ""
+#     auto_equivalent = 2.0
+#     seated_capacity = 1
+#     total_capacity = 2
+# [[transit.vehicles]]
+#     vehicle_id = 20
+#     mode = "b"
+#     name = ""
+#     auto_equivalent = 2.0
+#     seated_capacity = 1
+#     total_capacity = 2
+# [[transit.vehicles]]
+#     vehicle_id = 21
+#     mode = "b"
+#     name = ""
+#     auto_equivalent = 2.0
+#     seated_capacity = 1
+#     total_capacity = 2
+# [[transit.vehicles]]
+#     vehicle_id = 24
+#     mode = "b"
+#     name = ""
+#     auto_equivalent = 2.0
+#     seated_capacity = 1
+#     total_capacity = 2
+# [[transit.vehicles]]
+#     vehicle_id = 28
+#     mode = "b"
+#     name = ""
+#     auto_equivalent = 2.0
+#     seated_capacity = 1
+#     total_capacity = 2
+# [[transit.vehicles]]
+#     vehicle_id = 30
+#     mode = "b"
+#     name = ""
+#     auto_equivalent = 2.0
+#     seated_capacity = 1
+#     total_capacity = 2
+# [[transit.vehicles]]
+#     vehicle_id = 38
+#     mode = "b"
+#     name = ""
+#     auto_equivalent = 2.0
+#     seated_capacity = 1
+#     total_capacity = 2
+# [[transit.vehicles]]
+#     vehicle_id = 42
+#     mode = "b"
+#     name = ""
+#     auto_equivalent = 2.0
+#     seated_capacity = 1
+#     total_capacity = 2
+# [[transit.vehicles]]
+#     vehicle_id = 44
+#     mode = "b"
+#     name = ""
+#     auto_equivalent = 2.0
+#     seated_capacity = 1
+#     total_capacity = 2
+# [[transit.vehicles]]
+#     vehicle_id = 46
+#     mode = "b"
+#     name = ""
+#     auto_equivalent = 2.0
+#     seated_capacity = 1
+#     total_capacity = 2
+# [[transit.vehicles]]
+#     vehicle_id = 49
+#     mode = "b"
+#     name = ""
+#     auto_equivalent = 2.0
+#     seated_capacity = 1
+#     total_capacity = 2
+# [[transit.vehicles]]
+#     vehicle_id = 52
+#     mode = "b"
+#     name = ""
+#     auto_equivalent = 2.0
+#     seated_capacity = 1
+#     total_capacity = 2
+# [[transit.vehicles]]
+#     vehicle_id = 56
+#     mode = "b"
+#     name = ""
+#     auto_equivalent = 2.0
+#     seated_capacity = 1
+#     total_capacity = 2
+# [[transit.vehicles]]
+#     vehicle_id = 60
+#     mode = "b"
+#     name = ""
+#     auto_equivalent = 2.0
+#     seated_capacity = 1
+#     total_capacity = 2
+# [[transit.vehicles]]
+#     vehicle_id = 63
+#     mode = "b"
+#     name = ""
+#     auto_equivalent = 2.0
+#     seated_capacity = 1
+#     total_capacity = 2
+# [[transit.vehicles]]
+#     vehicle_id = 66
+#     mode = "b"
+#     name = ""
+#     auto_equivalent = 2.0
+#     seated_capacity = 1
+#     total_capacity = 2
+# [[transit.vehicles]]
+#     vehicle_id = 68
+#     mode = "b"
+#     name = ""
+#     auto_equivalent = 2.0
+#     seated_capacity = 1
+#     total_capacity = 2
+# [[transit.vehicles]]
+#     vehicle_id = 70
+#     mode = "b"
+#     name = ""
+#     auto_equivalent = 2.0
+#     seated_capacity = 1
+#     total_capacity = 2
+# [[transit.vehicles]]
+#     vehicle_id = 71
+#     mode = "b"
+#     name = ""
+#     auto_equivalent = 2.0
+#     seated_capacity = 1
+#     total_capacity = 2
+# [[transit.vehicles]]
+#     vehicle_id = 80
+#     mode = "x"
+#     name = ""
+#     auto_equivalent = 2.0
+#     seated_capacity = 1
+#     total_capacity = 2
+# [[transit.vehicles]]
+#     vehicle_id = 81
+#     mode = "x"
+#     name = ""
+#     auto_equivalent = 2.0
+#     seated_capacity = 1
+#     total_capacity = 2
+# [[transit.vehicles]]
+#     vehicle_id = 84
+#     mode = "x"
+#     name = ""
+#     auto_equivalent = 2.0
+#     seated_capacity = 1
+#     total_capacity = 2
+# [[transit.vehicles]]
+#     vehicle_id = 86
+#     mode = "x"
+#     name = ""
+#     auto_equivalent = 2.0
+#     seated_capacity = 1
+#     total_capacity = 2
+# [[transit.vehicles]]
+#     vehicle_id = 87
+#     mode = "x"
+#     name = ""
+#     auto_equivalent = 2.0
+#     seated_capacity = 1
+#     total_capacity = 2
+# [[transit.vehicles]]
+#     vehicle_id = 90
+#     mode = "x"
+#     name = ""
+#     auto_equivalent = 2.0
+#     seated_capacity = 1
+#     total_capacity = 2
+# [[transit.vehicles]]
+#     vehicle_id = 91
+#     mode = "x"
+#     name = ""
+#     auto_equivalent = 2.0
+#     seated_capacity = 1
+#     total_capacity = 2
+# [[transit.vehicles]]
+#     vehicle_id = 92
+#     mode = "x"
+#     name = ""
+#     auto_equivalent = 2.0
+#     seated_capacity = 1
+#     total_capacity = 2
+# [[transit.vehicles]]
+#     vehicle_id = 94
+#     mode = "x"
+#     name = ""
+#     auto_equivalent = 2.0
+#     seated_capacity = 1
+#     total_capacity = 2
+# [[transit.vehicles]]
+#     vehicle_id = 101
+#     mode = "f"
+#     name = ""
+#     auto_equivalent = 0.0
+#     seated_capacity = 1
+#     total_capacity = 2
+# [[transit.vehicles]]
+#     vehicle_id = 103
+#     mode = "f"
+#     name = ""
+#     auto_equivalent = 0.0
+#     seated_capacity = 1
+#     total_capacity = 2
+# [[transit.vehicles]]
+#     vehicle_id = 110
+#     mode = "l"
+#     name = ""
+#     auto_equivalent = 0.0
+#     seated_capacity = 1
+#     total_capacity = 2
+# [[transit.vehicles]]
+#     vehicle_id = 111
+#     mode = "l"
+#     name = ""
+#     auto_equivalent = 0.0
+#     seated_capacity = 1
+#     total_capacity = 2
+# [[transit.vehicles]]
+#     vehicle_id = 120
+#     mode = "h"
+#     name = ""
+#     auto_equivalent = 0.0
+#     seated_capacity = 1
+#     total_capacity = 2
+# [[transit.vehicles]]
+#     vehicle_id = 130
+#     mode = "r"
+#     name = ""
+#     auto_equivalent = 0.0
+#     seated_capacity = 1
+#     total_capacity = 2
+# [[transit.vehicles]]
+#     vehicle_id = 131
+#     mode = "r"
+#     name = ""
+#     auto_equivalent = 0.0
+#     seated_capacity = 1
+#     total_capacity = 2
+# [[transit.vehicles]]
+#     vehicle_id = 133
+#     mode = "r"
+#     name = ""
+#     auto_equivalent = 0.0
+#     seated_capacity = 1
+#     total_capacity = 2
